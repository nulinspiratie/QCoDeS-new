--- conflicted
+++ resolved
@@ -6,13 +6,8 @@
 
 from qcodes.actions import Task
 from qcodes.data.location import FormatLocation
-<<<<<<< HEAD
-from qcodes.instrument.parameter import Parameter, combine
-from qcodes.loops import Loop
-=======
 from qcodes.loops import Loop
 from qcodes.parameters import Parameter, combine
->>>>>>> 06cd4d81
 
 from ..instrument_mocks import DummyInstrument
 
