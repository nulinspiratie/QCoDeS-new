"""
Module left for backwards compatibility.
Please do not import from this in any new code
"""
import logging
<<<<<<< HEAD
from contextlib import contextmanager
from typing import Any, Tuple
=======
from typing import Any, Dict, Hashable, Optional, Tuple
>>>>>>> 358a7721

# for backwards compatibility since this module used
# to contain logic that would abstract between yaml
# libraries.
from ruamel.yaml import YAML

from qcodes.loops import tprint, wait_secs
from qcodes.parameters.named_repr import named_repr
from qcodes.parameters.permissive_range import permissive_range
from qcodes.parameters.sequence_helpers import is_sequence, is_sequence_of
from qcodes.parameters.sweep_values import make_sweep
from qcodes.parameters.val_mapping import create_on_off_val_mapping
from qcodes.utils.deprecate import deprecate

from .abstractmethod import qcodes_abstractmethod as abstractmethod
from .attribute_helpers import (
    DelegateAttributes,
    attribute_set_to,
    checked_getattr,
    strip_attrs,
)
from .deep_update_utils import deep_update
from .full_class import full_class
from .function_helpers import is_function
from .json_utils import NumpyJSONEncoder
from .partial_utils import partial_with_docstring
from .path_helpers import QCODES_USER_PATH_ENV, get_qcodes_path, get_qcodes_user_path
from .qt_helpers import foreground_qt_window
from .spyder_utils import add_to_spyder_UMR_excludelist


# on longer in used but left for backwards compatibility until
# module is removed.
def warn_units(class_name: str, instance: object) -> None:
    logging.warning('`units` is deprecated for the `' + class_name +
                    '` class, use `unit` instead. ' + repr(instance))


<<<<<<< HEAD
# TODO these functions need a place
import builtins
import sys
import time
from pprint import pprint

import numpy as np

from qcodes.configuration.config import DotDict


def get_exponent_prefactor(val: float) -> Tuple[int, str]:
    """Get the exponent and unit prefactor of a number

    Currently lower bounded at atto

    Args:
        val: value for which to get exponent and prefactor

    Returns:
        Exponent corresponding to prefactor
        Prefactor

    Examples:
        ```
        get_exponent_prefactor(1.82e-8)
        >>> -9, "n"  # i.e. 18.2*10**-9 n{unit}
        ```


    """
    prefactors = [
        (9, "G"),
        (6, "M"),
        (3, "k"),
        (0, ""),
        (-3, "m"),
        (-6, "u"),
        (-9, "n"),
        (-12, "p"),
        (-15, "f"),
        (-18, "a"),
    ]
    for exponent, prefactor in prefactors:
        if val >= np.power(10.0, exponent):
            return exponent, prefactor

    return prefactors[-1]


class PerformanceTimer:
    max_records = 100

    def __init__(self):
        self.timings = DotDict()

    def __getitem__(self, key: str) -> str:
        val = self.timings.__getitem__(key)
        return self._timing_to_str(val)

    def __repr__(self):
        return pprint.pformat(self._timings_to_str(self.timings), indent=2)

    def clear(self) -> None:
        self.timings.clear()

    def _timing_to_str(self, val: float) -> str:
        mean_val = np.mean(val)
        exponent, prefactor = get_exponent_prefactor(mean_val)
        factor = np.power(10.0, exponent)

        return f"{mean_val / factor:.3g}+-{np.abs(np.std(val))/factor:.3g} {prefactor}s"

    def _timings_to_str(self, d: dict) -> str:

        timings_str = DotDict()
        for key, val in d.items():
            if isinstance(val, dict):
                timings_str[key] = self._timings_to_str(val)
            else:
                timings_str[key] = self._timing_to_str(val)

        return timings_str

    @contextmanager
    def record(self, key: str, val: Any = None) -> None:
        if isinstance(key, str):
            timing_list = self.timings.setdefault(key, [])
        elif isinstance(key, (list)):
            *parent_keys, subkey = key
            d = self.timings.create_dicts(*parent_keys)
            timing_list = d.setdefault(subkey, [])
        else:
            raise ValueError("Key must be str or list/tuple")

        if val is not None:
            timing_list.append(val)
        else:
            t0 = time.perf_counter()
            yield
            t1 = time.perf_counter()
            timing_list.append(t1 - t0)

        # Optionally remove oldest elements
        for _ in range(len(timing_list) - self.max_records):
            timing_list.pop(0)
=======
@deprecate("Internal function no longer part of the public qcodes api")
def compare_dictionaries(
    dict_1: Dict[Hashable, Any],
    dict_2: Dict[Hashable, Any],
    dict_1_name: Optional[str] = "d1",
    dict_2_name: Optional[str] = "d2",
    path: str = "",
) -> Tuple[bool, str]:
    """
    Compare two dictionaries recursively to find non matching elements.

    Args:
        dict_1: First dictionary to compare.
        dict_2: Second dictionary to compare.
        dict_1_name: Optional name of the first dictionary used in the
                     differences string.
        dict_2_name: Optional name of the second dictionary used in the
                     differences string.
    Returns:
        Tuple: Are the dicts equal and the difference rendered as
               a string.

    """
    err = ""
    key_err = ""
    value_err = ""
    old_path = path
    for k in dict_1.keys():
        path = old_path + "[%s]" % k
        if k not in dict_2.keys():
            key_err += f"Key {dict_1_name}{path} not in {dict_2_name}\n"
        else:
            if isinstance(dict_1[k], dict) and isinstance(dict_2[k], dict):
                err += compare_dictionaries(
                    dict_1[k], dict_2[k], dict_1_name, dict_2_name, path
                )[1]
            else:
                match = dict_1[k] == dict_2[k]

                # if values are equal-length numpy arrays, the result of
                # "==" is a bool array, so we need to 'all' it.
                # In any other case "==" returns a bool
                # TODO(alexcjohnson): actually, if *one* is a numpy array
                # and the other is another sequence with the same entries,
                # this will compare them as equal. Do we want this, or should
                # we require exact type match?
                if hasattr(match, "all"):
                    match = match.all()

                if not match:
                    value_err += (
                        'Value of "{}{}" ("{}", type"{}") not same as\n'
                        '  "{}{}" ("{}", type"{}")\n\n'
                    ).format(
                        dict_1_name,
                        path,
                        dict_1[k],
                        type(dict_1[k]),
                        dict_2_name,
                        path,
                        dict_2[k],
                        type(dict_2[k]),
                    )

    for k in dict_2.keys():
        path = old_path + f"[{k}]"
        if k not in dict_1.keys():
            key_err += f"Key {dict_2_name}{path} not in {dict_1_name}\n"

    dict_differences = key_err + value_err + err
    if len(dict_differences) == 0:
        dicts_equal = True
    else:
        dicts_equal = False
    return dicts_equal, dict_differences
>>>>>>> 358a7721
<|MERGE_RESOLUTION|>--- conflicted
+++ resolved
@@ -3,12 +3,8 @@
 Please do not import from this in any new code
 """
 import logging
-<<<<<<< HEAD
 from contextlib import contextmanager
-from typing import Any, Tuple
-=======
 from typing import Any, Dict, Hashable, Optional, Tuple
->>>>>>> 358a7721
 
 # for backwards compatibility since this module used
 # to contain logic that would abstract between yaml
@@ -47,7 +43,6 @@
                     '` class, use `unit` instead. ' + repr(instance))
 
 
-<<<<<<< HEAD
 # TODO these functions need a place
 import builtins
 import sys
@@ -154,7 +149,8 @@
         # Optionally remove oldest elements
         for _ in range(len(timing_list) - self.max_records):
             timing_list.pop(0)
-=======
+
+        
 @deprecate("Internal function no longer part of the public qcodes api")
 def compare_dictionaries(
     dict_1: Dict[Hashable, Any],
@@ -229,5 +225,4 @@
         dicts_equal = True
     else:
         dicts_equal = False
-    return dicts_equal, dict_differences
->>>>>>> 358a7721
+    return dicts_equal, dict_differences