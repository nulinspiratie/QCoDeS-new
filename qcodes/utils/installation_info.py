--- conflicted
+++ resolved
@@ -7,10 +7,6 @@
 import logging
 import subprocess
 import sys
-<<<<<<< HEAD
-from pathlib import Path
-=======
->>>>>>> 06cd4d81
 from typing import Dict, Optional
 
 if sys.version_info >= (3, 10):
@@ -20,11 +16,8 @@
 else:
     # 3.9 and earlier
     from importlib_metadata import distributions
-<<<<<<< HEAD
-=======
 
 from qcodes.utils.deprecate import deprecate
->>>>>>> 06cd4d81
 
 log = logging.getLogger(__name__)
 
