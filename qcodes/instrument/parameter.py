from qcodes.parameters import (
    ArrayParameter,
    CombinedParameter,
    DelegateParameter,
    InstrumentRefParameter,
    ManualParameter,
    MultiParameter,
    ParamDataType,
    Parameter,
)
from qcodes.parameters import ParameterBase as _BaseParameter
from qcodes.parameters import (
    ParameterWithSetpoints,
    ParamRawDataType,
    ScaledParameter,
    SweepFixedValues,
    combine,
    expand_setpoints_helper,
    invert_val_mapping,
)
<<<<<<< HEAD
from qcodes.utils.metadata import Metadatable
from qcodes.utils.validators import Arrays, Enum, Ints, Strings, Validator

if TYPE_CHECKING:
    from .base import Instrument, InstrumentBase


# for now the type the parameter may contain is not restricted at all
ParamDataType = Any
ParamRawDataType = Any


log = logging.getLogger(__name__)


class _SetParamContext:
    """
    This class is returned by the ``set_to`` method of parameter

    Example usage:

    >>> v = dac.voltage()
    >>> with dac.voltage.set_to(-1):
        ...     # Do stuff with the DAC output set to -1 V.
        ...
    >>> assert abs(dac.voltage() - v) <= tolerance

    """
    def __init__(self, parameter: "_BaseParameter", value: ParamDataType,
                 allow_changes: bool = False):
        self._parameter: "_BaseParameter" = parameter
        self._value = value
        self._allow_changes = allow_changes
        self._original_value = None
        self._original_settable: Optional[bool] = None

    def __enter__(self) -> None:
        self._original_value = self._parameter.cache()

        if self._original_value != self._value:
            self._parameter.set(self._value)

        if not self._allow_changes:
            self._original_settable = self._parameter.settable
            self._parameter._settable = False

    def __exit__(self,
                 typ: Optional[Type[BaseException]],
                 value: Optional[BaseException],
                 traceback: Optional[TracebackType]) -> None:
        if not self._allow_changes:
            assert self._original_settable is not None
            self._parameter._settable = self._original_settable

        if self._parameter.cache() != self._original_value:
            self._parameter.set(self._original_value)


def invert_val_mapping(val_mapping: Mapping[Any, Any]) -> Dict[Any, Any]:
    """Inverts the value mapping dictionary for allowed parameter values"""
    return {v: k for k, v in val_mapping.items()}


class _BaseParameter(Metadatable):
    """
    Shared behavior for all parameters. Not intended to be used
    directly, normally you should use ``Parameter``, ``ArrayParameter``,
    ``MultiParameter``, or ``CombinedParameter``.
    Note that ``CombinedParameter`` is not yet a subclass of ``_BaseParameter``

    Args:
        name: the local name of the parameter. Must be a valid
            identifier, ie no spaces or special characters or starting with a
            number. If this parameter is part of an Instrument or Station,
            this should match how it will be referenced from that parent,
            ie ``instrument.name`` or ``instrument.parameters[name]``

        instrument: the instrument this parameter
            belongs to, if any

        snapshot_get: False prevents any update to the
            parameter during a snapshot, even if the snapshot was called with
            ``update=True``, for example if it takes too long to update.
            Default True.

        snapshot_value: False prevents parameter value to be
            stored in the snapshot. Useful if the value is large.

        snapshot_exclude: True prevents parameter to be
            included in the snapshot. Useful if there are many of the same
            parameter which are clogging up the snapshot.
            Default False

        step: max increment of parameter value.
            Larger changes are broken into multiple steps this size.
            When combined with delays, this acts as a ramp.

        scale: Scale to multiply value with before
            performing set. the internally multiplied value is stored in
            ``cache.raw_value``. Can account for a voltage divider.

        offset: Compensate for a parameter specific offset. (just as scale)
            get value = raw value - offset.
            set value = argument + offset.
            If offset and scale are used in combination, when getting a value,
            first an offset is added, then the scale is applied.

        inter_delay: Minimum time (in seconds) between successive sets.
            If the previous set was less than this, it will wait until the
            condition is met. Can be set to 0 to go maximum speed with
            no errors.

        post_delay: time (in seconds) to wait after the *start* of each set,
            whether part of a sweep or not. Can be set to 0 to go maximum
            speed with no errors.

        val_mapping: A bidirectional map data/readable values to instrument
            codes, expressed as a dict: ``{data_val: instrument_code}``
            For example, if the instrument uses '0' to mean 1V and '1' to mean
            10V, set val_mapping={1: '0', 10: '1'} and on the user side you
            only see 1 and 10, never the coded '0' and '1'
            If vals is omitted, will also construct a matching Enum validator.
            NOTE: only applies to get if get_cmd is a string, and to set if
            set_cmd is a string.
            You can use ``val_mapping`` with ``get_parser``, in which case
            ``get_parser`` acts on the return value from the instrument first,
            then ``val_mapping`` is applied (in reverse).

        get_parser: Function to transform the response from get to the final
            output value. See also val_mapping

        set_parser: Function to transform the input set value to an encoded
            value sent to the instrument. See also val_mapping.

        vals: a Validator object for this parameter

        max_val_age: The max time (in seconds) to trust a saved value obtained
            from ``cache.get`` (or ``get_latest``). If this parameter has not
            been set or measured more recently than this, perform an
            additional measurement.

        metadata: extra information to include with the
            JSON snapshot of the parameter

        abstract: Specifies if this parameter is abstract or not. Default
            is False. If the parameter is 'abstract', it *must* be overridden
            by a non-abstract parameter before the instrument containing
            this parameter can be instantiated. We override a parameter by
            adding one with the same name and unit. An abstract parameter
            can be added in a base class and overridden in a subclass.

        bind_to_instrument: Should the parameter be registered as a delegate attribute
            on the instrument passed via the instrument argument.
    """

    def __init__(
        self,
        name: str,
        instrument: Optional["InstrumentBase"],
        snapshot_get: bool = True,
        metadata: Optional[Mapping[Any, Any]] = None,
        step: Optional[float] = None,
        scale: Optional[Union[float, Iterable[float]]] = None,
        offset: Optional[Union[float, Iterable[float]]] = None,
        inter_delay: float = 0,
        post_delay: float = 0,
        val_mapping: Optional[Mapping[Any, Any]] = None,
        get_parser: Optional[Callable[..., Any]] = None,
        set_parser: Optional[Callable[..., Any]] = None,
        snapshot_value: bool = True,
        snapshot_exclude: bool = False,
        max_val_age: Optional[float] = None,
        vals: Optional[Validator[Any]] = None,
        abstract: Optional[bool] = False,
        bind_to_instrument: bool = True,
    ) -> None:
        super().__init__(metadata)
        if not str(name).isidentifier():
            raise ValueError(f"Parameter name must be a valid identifier "
                             f"got {name} which is not. Parameter names "
                             f"cannot start with a number and "
                             f"must not contain spaces or special characters")
        self._short_name = str(name)
        self._instrument = instrument
        self._snapshot_get = snapshot_get
        self._snapshot_value = snapshot_value
        self.snapshot_exclude = snapshot_exclude

        if not isinstance(vals, (Validator, type(None))):
            raise TypeError('vals must be None or a Validator')
        elif val_mapping is not None:
            vals = Enum(*val_mapping.keys())
        self.vals = vals

        self.step = step
        self.scale = scale
        self.offset = offset

        self.inter_delay = inter_delay
        self.post_delay = post_delay

        self.val_mapping = val_mapping
        if val_mapping is None:
            self.inverse_val_mapping = None
        else:
            self.inverse_val_mapping = invert_val_mapping(val_mapping)

        self.get_parser = get_parser
        self.set_parser = set_parser

        # ``_Cache`` stores "latest" value (and raw value) and timestamp
        # when it was set or measured
        self.cache: _CacheProtocol = _Cache(self, max_val_age=max_val_age)
        # ``GetLatest`` is left from previous versions where it would
        # implement a subset of features which ``_Cache`` has.
        # It is left for now for backwards compatibility reasons and shall
        # be deprecated and removed in the future versions.
        self.get_latest: GetLatest
        self.get_latest = GetLatest(self)

        self.get: Callable[..., ParamDataType]
        implements_get_raw = (
            hasattr(self, 'get_raw')
            and not getattr(self.get_raw,
                            '__qcodes_is_abstract_method__', False)
        )
        self._gettable = False
        if implements_get_raw:
            self.get = self._wrap_get(self.get_raw)
            self._gettable = True
        elif hasattr(self, 'get'):
            raise RuntimeError(f'Overwriting get in a subclass of '
                               f'_BaseParameter: '
                               f'{self.full_name} is not allowed.')

        self.set: Callable[..., None]
        implements_set_raw = (
            hasattr(self, 'set_raw')
            and not getattr(self.set_raw,
                            '__qcodes_is_abstract_method__', False)
        )
        self._settable: bool = False
        if implements_set_raw:
            self.set = self._wrap_set(self.set_raw)
            self._settable = True
        elif hasattr(self, 'set'):
            raise RuntimeError(f'Overwriting set in a subclass of '
                               f'_BaseParameter: '
                               f'{self.full_name} is not allowed.')

        # subclasses should extend this list with extra attributes they
        # want automatically included in the snapshot
        self._meta_attrs = ['name', 'instrument', 'step', 'scale', 'offset',
                            'inter_delay', 'post_delay', 'val_mapping', 'vals']

        # Specify time of last set operation, used when comparing to delay to
        # check if additional waiting time is needed before next set
        self._t_last_set = time.perf_counter()
        # should we call validate when getting data. default to False
        # intended to be changed in a subclass if you want the subclass
        # to perform a validation on get
        self._validate_on_get = False
        self._abstract = abstract

        if instrument is not None and bind_to_instrument:
            existing_parameter = instrument.parameters.get(name, None)

            if existing_parameter:

                if not existing_parameter.abstract:
                    raise KeyError(
                        f"Duplicate parameter name {name} on instrument {instrument}"
                    )

            instrument.parameters[name] = self

    @property
    def raw_value(self) -> ParamRawDataType:
        """
        Note that this property will be deprecated soon. Use
        ``cache.raw_value`` instead.

        Represents the cached raw value of the parameter.

        :getter: Returns the cached raw value of the parameter.
        """
        return self.cache.raw_value

    @abstractmethod
    def get_raw(self) -> ParamRawDataType:
        """
        ``get_raw`` is called to perform the actual data acquisition from the
        instrument. This method should either be overwritten to perform the
        desired operation or alternatively for :class:`.Parameter` a
        suitable method is automatically generated if ``get_cmd`` is supplied
        to the parameter constructor. The method is automatically wrapped to
        provide a ``get`` method on the parameter instance.
        """
        raise NotImplementedError

    @abstractmethod
    def set_raw(self, value: ParamRawDataType) -> None:
        """
        ``set_raw`` is called to perform the actual setting of a parameter on
        the instrument. This method should either be overwritten to perform the
        desired operation or alternatively for :class:`.Parameter` a
        suitable method is automatically generated if ``set_cmd`` is supplied
        to the parameter constructor. The method is automatically wrapped to
        provide a ``set`` method on the parameter instance.
        """
        raise NotImplementedError

    def __str__(self) -> str:
        """Include the instrument name with the Parameter name if possible."""
        inst_name = getattr(self._instrument, 'name', '')
        if inst_name:
            return f'{inst_name}_{self.name}'
        else:
            return self.name

    def __repr__(self) -> str:
        return named_repr(self)

    @overload
    def __call__(self) -> ParamDataType:
        pass

    @overload
    def __call__(self, *args: Any, **kwargs: Any) -> None:
        pass

    def __call__(self, *args: Any, **kwargs: Any) -> Optional[ParamDataType]:
        if len(args) == 0 and len(kwargs) == 0:
            if self.gettable:
                return self.get()
            else:
                raise NotImplementedError('no get cmd found in' +
                                          f' Parameter {self.name}')
        else:
            if self.settable:
                self.set(*args, **kwargs)
                return None
            else:
                raise NotImplementedError('no set cmd found in' +
                                          f' Parameter {self.name}')

    def snapshot_base(self, update: Optional[bool] = True,
                      params_to_skip_update: Optional[Sequence[str]] = None
                      ) -> Dict[Any, Any]:
        """
        State of the parameter as a JSON-compatible dict (everything that
        the custom JSON encoder class
        :class:`qcodes.utils.helpers.NumpyJSONEncoder` supports).

        If the parameter has been initiated with ``snapshot_value=False``,
        the snapshot will NOT include the ``value`` and ``raw_value`` of the
        parameter.

        Args:
            update: If True, update the state by calling ``parameter.get()``
                unless ``snapshot_get`` of the parameter is ``False``.
                If ``update`` is ``None``, use the current value from the
                ``cache`` unless the cache is invalid. If ``False``, never call
                ``parameter.get()``.
            params_to_skip_update: No effect but may be passed from superclass

        Returns:
            base snapshot
        """
        if self.snapshot_exclude:
            warnings.warn(
                f"Parameter ({self.full_name}) is used in the snapshot while it "
                f"should be excluded from the snapshot",
                stacklevel=2,
            )

        state: Dict[str, Any] = {'__class__': full_class(self),
                                 'full_name': str(self)}

        if self._snapshot_value:
            has_get = self.gettable
            allowed_to_call_get_when_snapshotting = (self._snapshot_get
                                                     and update is not False)
            can_call_get_when_snapshotting = (
                    allowed_to_call_get_when_snapshotting and has_get)

            if can_call_get_when_snapshotting and update:
                state['value'] = self.get()
            else:
                state['value'] = self.cache.get(
                    get_if_invalid=can_call_get_when_snapshotting)

            state['raw_value'] = self.cache.raw_value

        state['ts'] = self.cache.timestamp

        if isinstance(state['ts'], datetime):
            dttime: datetime = state['ts']
            state['ts'] = dttime.strftime('%Y-%m-%d %H:%M:%S')

        for attr in set(self._meta_attrs):
            if attr == 'instrument' and self._instrument:
                state.update({
                    'instrument': full_class(self._instrument),
                    'instrument_name': self._instrument.name
                })
            else:
                val = getattr(self, attr, None)
                if val is not None:
                    attr_strip = attr.lstrip('_')  # strip leading underscores
                    if isinstance(val, Validator):
                        state[attr_strip] = repr(val)
                    else:
                        state[attr_strip] = val

        return state

    @property
    def snapshot_value(self) -> bool:
        """
        If True the value of the parameter will be included in the snapshot.
        """
        return self._snapshot_value

    def _from_value_to_raw_value(self, value: ParamDataType
                                 ) -> ParamRawDataType:
        raw_value: ParamRawDataType

        if self.val_mapping is not None:
            # Convert set values using val_mapping dictionary
            raw_value = self.val_mapping[value]
        else:
            raw_value = value

        # transverse transformation in reverse order as compared to
        # getter: apply scale first
        if self.scale is not None:
            if isinstance(self.scale, collections.abc.Iterable):
                # Scale contains multiple elements, one for each value
                raw_value = tuple(val * scale for val, scale
                                  in zip(raw_value, self.scale))
            else:
                # Use single scale for all values
                raw_value = raw_value * self.scale

        # apply offset next
        if self.offset is not None:
            if isinstance(self.offset, collections.abc.Iterable):
                # offset contains multiple elements, one for each value
                raw_value = tuple(val + offset for val, offset
                                  in zip(raw_value, self.offset))
            else:
                # Use single offset for all values
                raw_value = raw_value + self.offset

        # parser last
        if self.set_parser is not None:
            raw_value = self.set_parser(raw_value)

        return raw_value

    def _from_raw_value_to_value(self, raw_value: ParamRawDataType
                                 ) -> ParamDataType:
        value: ParamDataType

        if self.get_parser is not None:
            value = self.get_parser(raw_value)
        else:
            value = raw_value

        # apply offset first (native scale)
        if self.offset is not None and value is not None:
            # offset values
            try:
                value = value - self.offset
            except TypeError:
                if isinstance(self.offset, collections.abc.Iterable):
                    # offset contains multiple elements, one for each value
                    value = tuple(val - offset for val, offset
                                  in zip(value, self.offset))
                elif isinstance(value, collections.abc.Iterable):
                    # Use single offset for all values
                    value = tuple(val - self.offset for val in value)
                else:
                    raise

        # scale second
        if self.scale is not None and value is not None:
            # Scale values
            try:
                value = value / self.scale
            except TypeError:
                if isinstance(self.scale, collections.abc.Iterable):
                    # Scale contains multiple elements, one for each value
                    value = tuple(val / scale for val, scale in zip(value,
                                                                    self.scale))
                elif isinstance(value, collections.abc.Iterable):
                    # Use single scale for all values
                    value = tuple(val / self.scale for val in value)
                else:
                    raise

        if self.inverse_val_mapping is not None:
            if value in self.inverse_val_mapping:
                value = self.inverse_val_mapping[value]
            else:
                try:
                    value = self.inverse_val_mapping[int(value)]
                except (ValueError, KeyError):
                    raise KeyError(f"'{value}' not in val_mapping")

        return value

    def _wrap_get(self, get_function: Callable[..., ParamDataType]) ->\
            Callable[..., ParamDataType]:
        @wraps(get_function)
        def get_wrapper(*args: Any, **kwargs: Any) -> ParamDataType:
            if not self.gettable:
                raise TypeError("Trying to get a parameter"
                                " that is not gettable.")
            if self.abstract:
                raise NotImplementedError(
                    f"Trying to get an abstract parameter: {self.full_name}"
                )
            try:
                # There might be cases where a .get also has args/kwargs
                raw_value = get_function(*args, **kwargs)

                value = self._from_raw_value_to_value(raw_value)

                if self._validate_on_get:
                    self.validate(value)

                self.cache._update_with(value=value, raw_value=raw_value)

                return value

            except Exception as e:
                e.args = e.args + (f'getting {self}',)
                raise e

        return get_wrapper

    def _wrap_set(self, set_function: Callable[..., None]) -> \
            Callable[..., None]:
        @wraps(set_function)
        def set_wrapper(value: ParamDataType, **kwargs: Any) -> None:
            try:
                if not self.settable:
                    raise TypeError("Trying to set a parameter"
                                    " that is not settable.")
                if self.abstract:
                    raise NotImplementedError(
                        f"Trying to set an abstract parameter: {self.full_name}"
                    )
                self.validate(value)

                # In some cases intermediate sweep values must be used.
                # Unless `self.step` is defined, get_sweep_values will return
                # a list containing only `value`.
                steps = self.get_ramp_values(value, step=self.step)

                for step_index, val_step in enumerate(steps):
                    # even if the final value is valid we may be generating
                    # steps that are not so validate them too
                    self.validate(val_step)

                    raw_val_step = self._from_value_to_raw_value(val_step)

                    # Check if delay between set operations is required
                    t_elapsed = time.perf_counter() - self._t_last_set
                    if t_elapsed < self.inter_delay:
                        # Sleep until time since last set is larger than
                        # self.inter_delay
                        time.sleep(self.inter_delay - t_elapsed)

                    # Start timer to measure execution time of set_function
                    t0 = time.perf_counter()

                    set_function(raw_val_step, **kwargs)

                    # Update last set time (used for calculating delays)
                    self._t_last_set = time.perf_counter()

                    # Check if any delay after setting is required
                    t_elapsed = self._t_last_set - t0
                    if t_elapsed < self.post_delay:
                        # Sleep until total time is larger than self.post_delay
                        time.sleep(self.post_delay - t_elapsed)

                    self.cache._update_with(value=val_step,
                                            raw_value=raw_val_step)

            except Exception as e:
                e.args = e.args + (f'setting {self} to {value}',)
                raise e

        return set_wrapper

    def get_ramp_values(self, value: Union[float, Sized],
                        step: Optional[float] = None
                        ) -> Sequence[Union[float, Sized]]:
        """
        Return values to sweep from current value to target value.
        This method can be overridden to have a custom sweep behaviour.
        It can even be overridden by a generator.

        Args:
            value: target value
            step: maximum step size

        Returns:
            List of stepped values, including target value.
        """
        if step is None:
            return [value]
        else:
            if isinstance(value, collections.abc.Sized) and len(value) > 1:
                raise RuntimeError("Don't know how to step a parameter"
                                   " with more than one value")
            if self.get_latest() is None:
                self.get()
            start_value = self.get_latest()
            if not (isinstance(start_value, (int, float)) and
                    isinstance(value, (int, float))):
                # parameter is numeric but either one of the endpoints
                # is not or the starting point is unknown. The later
                # can happen for a non gettable parameter in the initial set
                # operation.
                log.warning(f'cannot sweep {self.name} from {start_value!r} '
                            f'to {value!r} - jumping.')
                return [value]

            # drop the initial value, we're already there
            return permissive_range(start_value, value, step)[1:] + [value]

    def validate(self, value: ParamDataType) -> None:
        """
        Validate the value supplied.

        Args:
            value: value to validate

        Raises:
            TypeError: If the value is of the wrong type.
            ValueError: If the value is outside the bounds specified by the
               validator.
        """
        if self.vals is not None:
            if self._instrument:
                context = (
                    (
                        getattr(self._instrument, "name", "")
                        or str(self._instrument.__class__)
                    )
                    + "."
                    + self.name
                )
            else:
                context = self.name
            self.vals.validate(value, 'Parameter: ' + context)

    @property
    def step(self) -> Optional[float]:
        """
        Stepsize that this Parameter uses during set operation.
        Stepsize must be a positive number or None.
        If step is a positive number, this is the maximum value change
        allowed in one hardware call, so a single set can result in many
        calls to the hardware if the starting value is far from the target.
        All but the final change will attempt to change by +/- step exactly.
        If step is None stepping will not be used.

        :getter: Returns the current stepsize.
        :setter: Sets the value of the step.

        Raises:
            TypeError: if step is set to not numeric or None
            ValueError: if step is set to negative
            TypeError:  if step is set to not integer or None for an
                integer parameter
            TypeError: if step is set to not a number on None
        """
        return self._step

    @step.setter
    def step(self, step: Optional[float]) -> None:
        if step is None:
            self._step: Optional[float] = step
        elif not getattr(self.vals, 'is_numeric', True):
            raise TypeError('you can only step numeric parameters')
        elif not isinstance(step, (int, float)):
            raise TypeError('step must be a number')
        elif step == 0:
            self._step = None
        elif step <= 0:
            raise ValueError('step must be positive')
        elif isinstance(self.vals, Ints) and not isinstance(step, int):
            raise TypeError('step must be a positive int for an Ints parameter')
        else:
            self._step = step

    @property
    def post_delay(self) -> float:
        """
        Delay time after *start* of set operation, for each set.
        The actual time will not be shorter than this, but may be longer
        if the underlying set call takes longer.

        Typically used in conjunction with `step` to create an effective
        ramp rate, but can also be used without a `step` to enforce a delay
        *after* every set. One might think of post_delay as how long a set
        operation is supposed to take. For example, there might be an
        instrument that needs extra time after setting a parameter although
        the command for setting the parameter returns quickly.

        :getter: Returns the current post_delay.
        :setter: Sets the value of the post_delay.

        Raises:
            TypeError: If delay is not int nor float
            ValueError: If delay is negative
        """
        return self._post_delay

    @post_delay.setter
    def post_delay(self, post_delay: float) -> None:
        if not isinstance(post_delay, (int, float)):
            raise TypeError(
                f'post_delay ({post_delay}) must be a number')
        if post_delay < 0:
            raise ValueError(
                f'post_delay ({post_delay}) must not be negative')
        self._post_delay = post_delay

    @property
    def inter_delay(self) -> float:
        """
        Delay time between consecutive set operations.
        The actual time will not be shorter than this, but may be longer
        if the underlying set call takes longer.

        Typically used in conjunction with `step` to create an effective
        ramp rate, but can also be used without a `step` to enforce a delay
        *between* sets.

        :getter: Returns the current inter_delay.
        :setter: Sets the value of the inter_delay.

        Raises:
            TypeError: If delay is not int nor float
            ValueError: If delay is negative
        """
        return self._inter_delay

    @inter_delay.setter
    def inter_delay(self, inter_delay: float) -> None:
        if not isinstance(inter_delay, (int, float)):
            raise TypeError(
                f'inter_delay ({inter_delay}) must be a number')
        if inter_delay < 0:
            raise ValueError(
                f'inter_delay ({inter_delay}) must not be negative')
        self._inter_delay = inter_delay

    @property
    def name(self) -> str:
        """Name of the parameter. This is identical to :meth:`short_name`."""
        return self._short_name

    @property
    def short_name(self) -> str:
        """Short name of the parameter. This is without the name of the
        instrument or submodule that the parameter may be bound to. For
        full name refer to :meth:`full_name`."""
        return self._short_name

    @property
    def full_name(self) -> str:
        """
        Name of the parameter including the name of the instrument and
        submodule that the parameter may be bound to. The names are separated
        by underscores, like this: ``instrument_submodule_parameter``.
        """
        return "_".join(self.name_parts)

    @property
    def instrument(self) -> Optional['InstrumentBase']:
        """
        Return the first instrument that this parameter is bound to.
        E.g if this is bound to a channel it will return the channel
        and not the instrument that the channel is bound too. Use
        :meth:`root_instrument` to get the real instrument.
        """
        return self._instrument

    @property
    def root_instrument(self) -> Optional['InstrumentBase']:
        """
        Return the fundamental instrument that this parameter belongs too.
        E.g if the parameter is bound to a channel this will return the
        fundamental instrument that that channel belongs to. Use
        :meth:`instrument` to get the channel.
        """
        if self._instrument is not None:
            return self._instrument.root_instrument
        else:
            return None

    def set_to(self, value: ParamDataType,
               allow_changes: bool = False) -> _SetParamContext:
        """
        Use a context manager to temporarily set a parameter to a value. By
        default, the parameter value cannot be changed inside the context.
        This may be overridden with ``allow_changes=True``.

        Examples:

            >>> from qcodes import Parameter
            >>> p = Parameter("p", set_cmd=None, get_cmd=None)
            >>> p.set(2)
            >>> with p.set_to(3):
            ...     print(f"p value in with block {p.get()}")  # prints 3
            ...     p.set(5)  # raises an exception
            >>> print(f"p value outside with block {p.get()}")  # prints 2
            >>> with p.set_to(3, allow_changes=True):
            ...     p.set(5)  # now this works
            >>> print(f"value after second block: {p.get()}")  # still prints 2
        """
        context_manager = _SetParamContext(self, value,
                                           allow_changes=allow_changes)
        return context_manager

    def restore_at_exit(self, allow_changes: bool = True) -> _SetParamContext:
        """
        Use a context manager to restore the value of a parameter after a
        ``with`` block.

        By default, the parameter value may be changed inside the block, but
        this can be prevented with ``allow_changes=False``. This can be
        useful, for example, for debugging a complex measurement that
        unintentionally modifies a parameter.

        Example:

            >>> p = Parameter("p", set_cmd=None, get_cmd=None)
            >>> p.set(2)
            >>> with p.restore_at_exit():
            ...     p.set(3)
            ...     print(f"value inside with block: {p.get()}")  # prints 3
            >>> print(f"value after with block: {p.get()}")  # prints 2
            >>> with p.restore_at_exit(allow_changes=False):
            ...     p.set(5)  # raises an exception
        """
        return self.set_to(self.cache(), allow_changes=allow_changes)

    @property
    def name_parts(self) -> List[str]:
        """
        List of the parts that make up the full name of this parameter
        """
        if self.instrument is not None:
            name_parts = getattr(self.instrument, 'name_parts', [])
            if name_parts == []:
                # add fallback for the case where someone has bound
                # the parameter to something that is not an instrument
                # but perhaps it has a name anyway?
                name = getattr(self.instrument, 'name', None)
                if name is not None:
                    name_parts = [name]
        else:
            name_parts = []

        name_parts.append(self.short_name)
        return name_parts

    @property
    def gettable(self) -> bool:
        """
        Is it allowed to call get on this parameter?
        """
        return self._gettable

    @property
    def settable(self) -> bool:
        """
        Is it allowed to call set on this parameter?
        """
        return self._settable

    @property
    def underlying_instrument(self) -> Optional['InstrumentBase']:
        """
        Returns an instance of the underlying hardware instrument that this
        parameter communicates with, per this parameter's implementation.

        This is useful in the case where a parameter does not belongs to
        an instrument instance that represents a real hardware instrument
        but actually uses a real hardware instrument in its implementation
        (e.g. via calls to one or more parameters of that real hardware
        instrument). This is also useful when a parameter does belong to
        an instrument instance but that instance does not represent the
        real hardware instrument that the parameter interacts with: hence
        ``root_instrument`` of the parameter cannot be the
        ``hardware_instrument``, however ``underlying_instrument`` can be
        implemented to return the ``hardware_instrument``.

        By default it returns the ``root_instrument`` of the parameter.
        """
        return self.root_instrument

    @property
    def abstract(self) -> Optional[bool]:
        return self._abstract


class Parameter(_BaseParameter):
    """
    A parameter represents a single degree of freedom. Most often,
    this is the standard parameter for Instruments, though it can also be
    used as a variable, i.e. storing/retrieving a value, or be subclassed for
    more complex uses.

    By default only gettable, returning its last value.
    This behaviour can be modified in two ways:

    1. Providing a ``get_cmd``/``set_cmd``, which can do the following:

       a. callable, with zero args for get_cmd, one arg for set_cmd
       b. VISA command string
       c. None, in which case it retrieves its last value for ``get_cmd``,
          and stores a value for ``set_cmd``
       d. False, in which case trying to get/set will raise an error.

    2. Creating a subclass with an explicit :meth:`get_raw`/:meth:`set_raw`
       method.

       This enables more advanced functionality. The :meth:`get_raw` and
       :meth:`set_raw` methods are automatically wrapped to provide ``get`` and
       ``set``.

    It is an error to do both 1 and 2. E.g supply a ``get_cmd``/``set_cmd``
    and implement ``get_raw``/``set_raw``


    To detect if a parameter is gettable or settable check the attributes
    :py:attr:`~gettable` and :py:attr:`~settable` on the parameter.

    Parameters have a ``cache`` object that stores internally the current
    ``value`` and ``raw_value`` of the parameter. Calling ``cache.get()``
    (or ``cache()``) simply returns the most recent set or measured value of
    the parameter.

    Parameter also has a ``.get_latest`` method that duplicates the behavior
    of ``cache()`` call, as in, it also simply returns the most recent set
    or measured value.

    Args:
        name: The local name of the parameter. Should be a valid
            identifier, ie no spaces or special characters. If this parameter
            is part of an Instrument or Station, this is how it will be
            referenced from that parent, ie ``instrument.name`` or
            ``instrument.parameters[name]``.

        instrument: The instrument this parameter
            belongs to, if any.

        label: Normally used as the axis label when this
            parameter is graphed, along with ``unit``.

        unit: The unit of measure. Use ``''`` for unitless.

        snapshot_get: ``False`` prevents any update to the
            parameter during a snapshot, even if the snapshot was called with
            ``update=True``, for example, if it takes too long to update,
            or if the parameter is only meant for measurements hence calling
            get on it during snapshot may be an error. Default True.

        snapshot_value: ``False`` prevents parameter value to be
            stored in the snapshot. Useful if the value is large.

        snapshot_exclude: ``True`` prevents parameter to be
            included in the snapshot. Useful if there are many of the same
            parameter which are clogging up the snapshot.
            Default ``False``.

        step: Max increment of parameter value.
            Larger changes are broken into multiple steps this size.
            When combined with delays, this acts as a ramp.

        scale: Scale to multiply value with before
            performing set. the internally multiplied value is stored in
            ``cache.raw_value``. Can account for a voltage divider.

        inter_delay: Minimum time (in seconds)
            between successive sets. If the previous set was less than this,
            it will wait until the condition is met.
            Can be set to 0 to go maximum speed with no errors.

        post_delay: Time (in seconds) to wait
            after the *start* of each set, whether part of a sweep or not.
            Can be set to 0 to go maximum speed with no errors.

        val_mapping: A bi-directional map data/readable values
            to instrument codes, expressed as a dict:
            ``{data_val: instrument_code}``
            For example, if the instrument uses '0' to mean 1V and '1' to mean
            10V, set val_mapping={1: '0', 10: '1'} and on the user side you
            only see 1 and 10, never the coded '0' and '1'
            If vals is omitted, will also construct a matching Enum validator.
            **NOTE** only applies to get if get_cmd is a string, and to set if
            set_cmd is a string.
            You can use ``val_mapping`` with ``get_parser``, in which case
            ``get_parser`` acts on the return value from the instrument first,
            then ``val_mapping`` is applied (in reverse).

        get_parser: Function to transform the response
            from get to the final output value. See also `val_mapping`.

        set_parser: Function to transform the input set
            value to an encoded value sent to the instrument.
            See also `val_mapping`.

        vals: Allowed values for setting this parameter.
            Only relevant if settable. Defaults to ``Numbers()``.

        max_val_age: The max time (in seconds) to trust a
            saved value obtained from ``cache()`` (or ``cache.get()``, or
            ``get_latest()``. If this parameter has not been set or measured
            more recently than this, perform an additional measurement.

        initial_value: Value to set the parameter to at the end of its
            initialization (this is equivalent to calling
            ``parameter.set(initial_value)`` after parameter initialization).
            Cannot be passed together with ``initial_cache_value`` argument.

        initial_cache_value: Value to set the cache of the parameter to
            at the end of its initialization (this is equivalent to calling
            ``parameter.cache.set(initial_cache_value)`` after parameter
            initialization). Cannot be passed together with ``initial_value``
            argument.

        docstring: Documentation string for the ``__doc__``
            field of the object. The ``__doc__``  field of the instance is
            used by some help systems, but not all.

        metadata: Extra information to include with the
            JSON snapshot of the parameter.

        abstract: Specifies if this parameter is abstract or not. Default
            is False. If the parameter is 'abstract', it *must* be overridden
            by a non-abstract parameter before the instrument containing
            this parameter can be instantiated. We override a parameter by
            adding one with the same name and unit. An abstract parameter
            can be added in a base class and overridden in a subclass.

        bind_to_instrument: Should the parameter be registered as a delegate attribute
            on the instrument passed via the instrument argument.
    """

    def __init__(
        self,
        name: str,
        instrument: Optional["InstrumentBase"] = None,
        label: Optional[str] = None,
        unit: Optional[str] = None,
        get_cmd: Optional[Union[str, Callable[..., Any], Literal[False]]] = None,
        set_cmd: Optional[Union[str, Callable[..., Any], Literal[False]]] = False,
        initial_value: Optional[Union[float, str]] = None,
        max_val_age: Optional[float] = None,
        vals: Optional[Validator[Any]] = None,
        docstring: Optional[str] = None,
        initial_cache_value: Optional[Union[float, str]] = None,
        bind_to_instrument: bool = True,
        **kwargs: Any,
    ) -> None:
        if instrument is not None and bind_to_instrument:
            existing_parameter = instrument.parameters.get(name, None)

            if existing_parameter:

                # this check is redundant since its also in the baseclass
                # but if we do not put it here it would be an api break
                # as parameter duplication check won't be done first,
                # hence for parameters that are duplicates and have
                # wrong units, users will be getting ValueError where
                # they used to have KeyError before.
                if not existing_parameter.abstract:
                    raise KeyError(
                        f"Duplicate parameter name {name} on instrument {instrument}"
                    )

                existing_unit = getattr(existing_parameter, "unit", None)
                if existing_unit != unit:
                    raise ValueError(
                        f"The unit of the parameter '{name}' is '{unit}'. "
                        f"This is inconsistent with the unit defined in the "
                        f"base class"
                    )

        super().__init__(
            name=name,
            instrument=instrument,
            vals=vals,
            max_val_age=max_val_age,
            bind_to_instrument=bind_to_instrument,
            **kwargs,
        )

        no_instrument_get = not self.gettable and \
            (get_cmd is None or get_cmd is False)
        # TODO: a matching check should be in _BaseParameter but
        #   due to the current limited design the _BaseParameter cannot
        #   know if this subclass will supply a get_cmd
        #   To work around this a RunTime check is put into get of GetLatest
        #   and into get of _Cache
        if max_val_age is not None and no_instrument_get:
            raise SyntaxError('Must have get method or specify get_cmd '
                              'when max_val_age is set')

        # Enable set/get methods from get_cmd/set_cmd if given and
        # no `get`/`set` or `get_raw`/`set_raw` methods have been defined
        # in the scope of this class.
        # (previous call to `super().__init__` wraps existing
        # get_raw/set_raw into get/set methods)
        if self.gettable and get_cmd not in (None, False):
            raise TypeError("Supplying a not None or False `get_cmd` to a Parameter"
                            " that already implements"
                            " get_raw is an error.")
        elif not self.gettable and get_cmd is not False:
            if get_cmd is None:
                self.get_raw = (  # type: ignore[assignment]
                    lambda: self.cache.raw_value)
            else:
                if isinstance(get_cmd, str) and instrument is None:
                    raise TypeError(
                        f"Cannot use a str get_cmd without "
                        f"binding to an instrument. "
                        f"Got: get_cmd {get_cmd} for parameter {name}"
                    )

                exec_str_ask = getattr(instrument, "ask", None) if instrument else None

                self.get_raw = Command(arg_count=0,  # type: ignore[assignment]
                                       cmd=get_cmd,
                                       exec_str=exec_str_ask)
            self._gettable = True
            self.get = self._wrap_get(self.get_raw)

        if self.settable and set_cmd not in (None, False):
            raise TypeError("Supplying a not None or False `set_cmd` to a Parameter"
                            " that already implements"
                            " set_raw is an error.")
        elif not self.settable and set_cmd is not False:
            if set_cmd is None:
                self.set_raw: Callable[..., Any] = lambda x: x
            else:
                if isinstance(set_cmd, str) and instrument is None:
                    raise TypeError(
                        f"Cannot use a str set_cmd without "
                        f"binding to an instrument. "
                        f"Got: set_cmd {set_cmd} for parameter {name}"
                    )

                exec_str_write = (
                    getattr(instrument, "write", None) if instrument else None
                )
                self.set_raw = Command(
                    arg_count=1, cmd=set_cmd, exec_str=exec_str_write
                )
            self._settable = True
            self.set = self._wrap_set(self.set_raw)

        self._meta_attrs.extend(['label', 'unit', 'vals'])

        #: Label of the data used for plots etc.
        self.label: str = name if label is None else label

        self.unit = unit if unit is not None else ''
        self._unitval: str

        if initial_value is not None and initial_cache_value is not None:
            raise SyntaxError('It is not possible to specify both of the '
                              '`initial_value` and `initial_cache_value` '
                              'keyword arguments.')

        if initial_value is not None:
            self.set(initial_value)

        if initial_cache_value is not None:
            self.cache.set(initial_cache_value)

        # generate default docstring
        self.__doc__ = os.linesep.join((
            'Parameter class:',
            '',
            '* `name` %s' % self.name,
            '* `label` %s' % self.label,
            '* `unit` %s' % self.unit,
            '* `vals` %s' % repr(self.vals)))

        if docstring is not None:
            self.__doc__ = os.linesep.join((
                docstring,
                '',
                self.__doc__))

    @property
    def unit(self) -> str:
        """
        The unit of measure. Use ``''`` (the empty string)
        for unitless.
        """
        return self._unitval

    @unit.setter
    def unit(self, unit: str) -> None:
        self._unitval = unit

    def __getitem__(self, keys: Any) -> 'SweepFixedValues':
        """
        Slice a Parameter to get a SweepValues object
        to iterate over during a sweep
        """
        return SweepFixedValues(self, keys)

    def increment(self, value: ParamDataType) -> None:
        """ Increment the parameter with a value

        Args:
            value: Value to be added to the parameter.
        """
        self.set(self.get() + value)

    def sweep(self, start: float, stop: float,
              step: Optional[float] = None,
              num: Optional[int] = None) -> SweepFixedValues:
        """
        Create a collection of parameter values to be iterated over.
        Requires `start` and `stop` and (`step` or `num`)
        The sign of `step` is not relevant.

        Args:
            start: The starting value of the sequence.
            stop: The end value of the sequence.
            step:  Spacing between values.
            num: Number of values to generate.

        Returns:
            SweepFixedValues: Collection of parameter values to be
            iterated over.

        Examples:
            >>> sweep(0, 10, num=5)
             [0.0, 2.5, 5.0, 7.5, 10.0]
            >>> sweep(5, 10, step=1)
            [5.0, 6.0, 7.0, 8.0, 9.0, 10.0]
            >>> sweep(15, 10.5, step=1.5)
            >[15.0, 13.5, 12.0, 10.5]
        """
        return SweepFixedValues(self, start=start, stop=stop,
                                step=step, num=num)


class ParameterWithSetpoints(Parameter):
    """
    A parameter that has associated setpoints. The setpoints is nothing
    more than a list of other parameters that describe the values, names
    and units of the setpoint axis for this parameter.

    In most cases this will probably be a parameter that returns an array.
    It is expected that the setpoint arrays are 1D arrays such that the
    combined shape of the parameter e.g. if parameter is of shape (m,n)
    `setpoints` is a list of parameters of shape (m,) and (n,)

    In all other ways this is identical to  :class:`Parameter`. See the
    documentation of :class:`Parameter` for more details.
    """

    def __init__(self, name: str, *,
                 vals: Optional[Validator[Any]] = None,
                 setpoints: Optional[Sequence[_BaseParameter]] = None,
                 snapshot_get: bool = False,
                 snapshot_value: bool = False,
                 **kwargs: Any) -> None:

        if not isinstance(vals, Arrays):
            raise ValueError(f"A ParameterWithSetpoints must have an Arrays "
                             f"validator got {type(vals)}")
        if vals.shape_unevaluated is None:
            raise RuntimeError("A ParameterWithSetpoints must have a shape "
                               "defined for its validator.")

        super().__init__(name=name, vals=vals, snapshot_get=snapshot_get,
                         snapshot_value=snapshot_value, **kwargs)
        if setpoints is None:
            self.setpoints: Sequence[_BaseParameter] = []
        else:
            self.setpoints = setpoints

        self._validate_on_get = True

    @property
    def setpoints(self) -> Sequence[_BaseParameter]:
        """
        Sequence of parameters to use as setpoints for this parameter.

        :getter: Returns a list of parameters currently used for setpoints.
        :setter: Sets the parameters to be used as setpoints from a sequence.
            The combined shape of the parameters supplied must be consistent
            with the data shape of the data returned from get on the parameter.
        """
        return self._setpoints

    @setpoints.setter
    def setpoints(self, setpoints: Sequence[_BaseParameter]) -> None:
        for setpointarray in setpoints:
            if not isinstance(setpointarray, Parameter):
                raise TypeError(f"Setpoints is of type {type(setpointarray)}"
                                f" expcected a QCoDeS parameter")
        self._setpoints = setpoints

    def validate_consistent_shape(self) -> None:
        """
        Verifies that the shape of the Array Validator of the parameter
        is consistent with the Validator of the Setpoints. This requires that
        both the setpoints and the actual parameters have validators
        of type Arrays with a defined shape.
        """

        if not isinstance(self.vals, Arrays):
            raise ValueError(f"Can only validate shapes for parameters "
                             f"with Arrays validator. {self.name} does "
                             f"not have an Arrays validator.")
        output_shape = self.vals.shape_unevaluated
        setpoints_shape_list: List[Optional[Union[int, Callable[[], int]]]] = []
        for sp in self.setpoints:
            if not isinstance(sp.vals, Arrays):
                raise ValueError(f"Can only validate shapes for parameters "
                                 f"with Arrays validator. {sp.name} is "
                                 f"a setpoint vector but does not have an "
                                 f"Arrays validator")
            if sp.vals.shape_unevaluated is not None:
                setpoints_shape_list.extend(sp.vals.shape_unevaluated)
            else:
                setpoints_shape_list.append(sp.vals.shape_unevaluated)
        setpoints_shape = tuple(setpoints_shape_list)

        if output_shape is None:
            raise ValueError(f"Trying to validate shape but parameter "
                             f"{self.name} does not define a shape")
        if None in output_shape or None in setpoints_shape:
            raise ValueError(f"One or more dimensions have unknown shape "
                             f"when comparing output: {output_shape} to "
                             f"setpoints: {setpoints_shape}")

        if output_shape != setpoints_shape:
            raise ValueError(f"Shape of output is not consistent with "
                             f"setpoints. Output is shape {output_shape} and "
                             f"setpoints are shape {setpoints_shape}")
        log.info(f"For parameter {self.full_name} verified "
                 f"that {output_shape} matches {setpoints_shape}")

    def validate(self, value: ParamDataType) -> None:
        """
        Overwrites the standard ``validate`` method to also check the the
        parameter has consistent shape with its setpoints. This only makes
        sense if the parameter has an Arrays
        validator

        Arguments are passed to the super method
        """
        if isinstance(self.vals, Arrays):
            self.validate_consistent_shape()
        super().validate(value)


class DelegateParameter(Parameter):
    """
    The :class:`.DelegateParameter` wraps a given `source` :class:`Parameter`.
    Setting/getting it results in a set/get of the source parameter with
    the provided arguments.

    The reason for using a :class:`DelegateParameter` instead of the
    source parameter is to provide all the functionality of the Parameter
    base class without overwriting properties of the source: for example to
    set a different scaling factor and unit on the :class:`.DelegateParameter`
    without changing those in the source parameter.

    The :class:`DelegateParameter` supports changing the `source`
    :class:`Parameter`. :py:attr:`~gettable`, :py:attr:`~settable` and
    :py:attr:`snapshot_value` properties automatically follow the source
    parameter. If source is set to ``None`` :py:attr:`~gettable` and
    :py:attr:`~settable` will always be ``False``. It is therefore an error
    to call get and set on a :class:`DelegateParameter` without a `source`.
    Note that a parameter without a source can be snapshotted correctly.

    :py:attr:`.unit` and :py:attr:`.label` can either be set when constructing
    a :class:`DelegateParameter` or inherited from the source
    :class:`Parameter`. If inherited they will automatically change when
    changing the source. Otherwise they will remain fixed.

    Note:
        DelegateParameter only supports mappings between the
        :class:`.DelegateParameter` and :class:`.Parameter` that are invertible
        (e.g. a bijection). It is therefor not allowed to create a
        :class:`.DelegateParameter` that performs non invertible
        transforms in its ``get_raw`` method.

        A DelegateParameter is not registered on the instrument by default.
        You should pass ``bind_to_instrument=True`` if you want this to
        be the case.
    """

    class _DelegateCache:
        def __init__(self,
                     parameter: 'DelegateParameter'):
            self._parameter = parameter
            self._marked_valid: bool = False

        @property
        def raw_value(self) -> ParamRawDataType:
            """
            raw_value is an attribute that surfaces the raw value from the
            cache. In the case of a :class:`DelegateParameter` it reflects
            the value of the cache of the source.

            Strictly speaking it should represent that value independent of
            its validity according to the `max_val_age` but in fact it does
            lose its validity when the maximum value age has been reached.
            This bug will not be fixed since the `raw_value` property will be
            removed soon.
            """
            if self._parameter.source is None:
                raise TypeError("Cannot get the raw value of a "
                                "DelegateParameter that delegates to None")
            return self._parameter.source.cache.get(get_if_invalid=False)

        @property
        def max_val_age(self) -> Optional[float]:
            if self._parameter.source is None:
                return None
            return self._parameter.source.cache.max_val_age

        @property
        def timestamp(self) -> Optional[datetime]:
            if self._parameter.source is None:
                return None
            return self._parameter.source.cache.timestamp

        @property
        def valid(self) -> bool:
            if self._parameter.source is None:
                return False
            source_cache = self._parameter.source.cache
            return source_cache.valid

        def invalidate(self) -> None:
            if self._parameter.source is not None:
                self._parameter.source.cache.invalidate()

        def get(self, get_if_invalid: bool = True) -> ParamDataType:
            if self._parameter.source is None:
                raise TypeError("Cannot get the cache of a "
                                "DelegateParameter that delegates to None")
            return self._parameter._from_raw_value_to_value(
                self._parameter.source.cache.get(get_if_invalid=get_if_invalid))

        def set(self, value: ParamDataType) -> None:
            if self._parameter.source is None:
                raise TypeError("Cannot set the cache of a DelegateParameter "
                                "that delegates to None")
            self._parameter.validate(value)
            self._parameter.source.cache.set(
                self._parameter._from_value_to_raw_value(value))

        def _set_from_raw_value(self, value: ParamRawDataType) -> None:
            if self._parameter.source is None:
                raise TypeError("Cannot set the cache of a DelegateParameter "
                                "that delegates to None")
            self._parameter.source.cache.set(value)

        def _update_with(self, *,
                         value: ParamDataType,
                         raw_value: ParamRawDataType,
                         timestamp: Optional[datetime] = None
                         ) -> None:
            """
            This method is needed for interface consistency with ``._Cache``
            because it is used by ``_BaseParameter`` in
            ``_wrap_get``/``_wrap_set``. Due to the fact that the source
            parameter already maintains it's own cache and the cache of the
            delegate parameter mirrors the cache of the source parameter by
            design, this method is just a noop.
            """
            pass

        def __call__(self) -> ParamDataType:
            return self.get(get_if_invalid=True)

    def __init__(
        self,
        name: str,
        source: Optional[Parameter],
        *args: Any,
        **kwargs: Any,
    ):
        if "bind_to_instrument" not in kwargs.keys():
            kwargs["bind_to_instrument"] = False

        self._attr_inherit = {"label": {"fixed": False,
                                        "value_when_without_source": name},
                              "unit": {"fixed": False,
                                       "value_when_without_source": ""}}

        for attr, attr_props in self._attr_inherit.items():
            if attr in kwargs:
                attr_props["fixed"] = True
            else:
                attr_props["fixed"] = False
            source_attr = getattr(source, attr,
                                  attr_props["value_when_without_source"])
            kwargs[attr] = kwargs.get(attr, source_attr)

        for cmd in ('set_cmd', 'get_cmd'):
            if cmd in kwargs:
                raise KeyError(f'It is not allowed to set "{cmd}" of a '
                               f'DelegateParameter because the one of the '
                               f'source parameter is supposed to be used.')
        if source is None and ("initial_cache_value" in kwargs
                               or "initial_value" in kwargs):
            raise KeyError("It is not allowed to supply 'initial_value'"
                           " or 'initial_cache_value' "
                           "without a source.")

        initial_cache_value = kwargs.pop("initial_cache_value", None)
        self.source = source
        super().__init__(name, *args, **kwargs)
        # explicitly set the source properties as
        # init will overwrite the ones set when assigning source
        self._set_properties_from_source(source)

        self.cache = self._DelegateCache(self)
        if initial_cache_value is not None:
            self.cache.set(initial_cache_value)

    @property
    def source(self) -> Optional[Parameter]:
        """
        The source parameter that this :class:`DelegateParameter` is bound to
        or ``None`` if this  :class:`DelegateParameter` is unbound.

        :getter: Returns the current source.
        :setter: Sets the source.
        """
        return self._source

    @source.setter
    def source(self, source: Optional[Parameter]) -> None:
        self._set_properties_from_source(source)
        self._source: Optional[Parameter] = source

    def _set_properties_from_source(self, source: Optional[Parameter]) -> None:
        if source is None:
            self._gettable = False
            self._settable = False
            self._snapshot_value = False
        else:
            self._gettable = source.gettable
            self._settable = source.settable
            self._snapshot_value = source._snapshot_value

        for attr, attr_props in self._attr_inherit.items():
            if not attr_props["fixed"]:
                attr_val = getattr(source,
                                   attr,
                                   attr_props["value_when_without_source"])
                setattr(self, attr, attr_val)

    # pylint: disable=method-hidden
    def get_raw(self) -> Any:
        if self.source is None:
            raise TypeError("Cannot get the value of a DelegateParameter "
                            "that delegates to a None source.")
        return self.source.get()

    # pylint: disable=method-hidden
    def set_raw(self, value: Any) -> None:
        if self.source is None:
            raise TypeError("Cannot set the value of a DelegateParameter "
                            "that delegates to a None source.")
        self.source(value)

    def snapshot_base(self, update: Optional[bool] = True,
                      params_to_skip_update: Optional[Sequence[str]] = None
                      ) -> Dict[Any, Any]:
        snapshot = super().snapshot_base(
            update=update,
            params_to_skip_update=params_to_skip_update
        )
        source_parameter_snapshot = None if self.source is None \
            else self.source.snapshot(update=update)
        snapshot.update(
            {'source_parameter': source_parameter_snapshot}
        )
        return snapshot


class ArrayParameter(_BaseParameter):
    """
    A gettable parameter that returns an array of values.
    Not necessarily part of an instrument.

    For new driver we strongly recommend using
    :class:`.ParameterWithSetpoints` which is both more flexible and
    significantly easier to use

    Subclasses should define a ``.get_raw`` method, which returns an array.
    This method is automatically wrapped to provide a ``.get`` method.

    :class:`.ArrayParameter` can be used in both a
    :class:`qcodes.dataset.measurements.Measurement`
    as well as in the legacy :class:`qcodes.loops.Loop`
    and :class:`qcodes.measure.Measure` measurements

    When used in a ``Loop`` or ``Measure`` operation, this will be entered
    into a single ``DataArray``, with extra dimensions added by the ``Loop``.
    The constructor args describe the array we expect from each ``.get`` call
    and how it should be handled.

    For now you must specify upfront the array shape, and this cannot change
    from one call to the next. Later we intend to require only that you specify
    the dimension, and the size of each dimension can vary from call to call.

    Args:
        name: The local name of the parameter. Should be a valid
            identifier, i.e. no spaces or special characters. If this parameter
            is part of an ``Instrument`` or ``Station``, this is how it will be
            referenced from that parent, i.e. ``instrument.name`` or
            ``instrument.parameters[name]``

        shape: The shape (as used in numpy arrays) of the array
            to expect. Scalars should be denoted by (), 1D arrays as (n,),
            2D arrays as (n, m), etc.

        instrument: The instrument this parameter
            belongs to, if any.

        label: Normally used as the axis label when this
            parameter is graphed, along with ``unit``.

        unit: The unit of measure. Use ``''`` for unitless.

        setpoints: ``array`` can be a DataArray, numpy.ndarray, or sequence.
            The setpoints for each dimension of the returned array. An
            N-dimension item should have N setpoint arrays, where the first is
            1D, the second 2D, etc.
            If omitted for any or all items, defaults to integers from zero in
            each respective direction.
            **Note**: if the setpoints will be different each measurement,
            leave this out and return the setpoints (with extra names) in
            ``.get``.

        setpoint_names: One identifier (like ``name``) per setpoint array.
            Ignored if a setpoint is a DataArray, which already has a name.

        setpoint_labels: One label (like ``labels``) per setpoint array.
            Ignored if a setpoint is a DataArray, which already has a label.

        setpoint_units: One unit (like ``v``) per setpoint array. Ignored
            if a setpoint is a DataArray, which already has a unit.

        docstring: documentation string for the ``__doc__``
            field of the object. The ``__doc__`` field of the instance
            is used by some help systems, but not all.

        snapshot_get: Prevent any update to the parameter, for example
            if it takes too long to update. Default ``True``.

        snapshot_value: Should the value of the parameter be stored in the
            snapshot. Unlike Parameter this defaults to False as
            ArrayParameters are potentially huge.

        snapshot_exclude: ``True`` prevents parameter to be
            included in the snapshot. Useful if there are many of the same
            parameter which are clogging up the snapshot.

            Default ``False``.

        metadata: Extra information to include with the
            JSON snapshot of the parameter.
    """

    def __init__(
        self,
        name: str,
        shape: Sequence[int],
        instrument: Optional["InstrumentBase"] = None,
        label: Optional[str] = None,
        unit: Optional[str] = None,
        setpoints: Optional[Sequence[Any]] = None,
        setpoint_names: Optional[Sequence[str]] = None,
        setpoint_labels: Optional[Sequence[str]] = None,
        setpoint_units: Optional[Sequence[str]] = None,
        docstring: Optional[str] = None,
        snapshot_get: bool = True,
        snapshot_value: bool = False,
        snapshot_exclude: bool = False,
        metadata: Optional[Mapping[Any, Any]] = None,
        **kwargs: Any,
    ) -> None:
        super().__init__(
            name,
            instrument,
            snapshot_get,
            metadata,
            snapshot_value=snapshot_value,
            snapshot_exclude=snapshot_exclude,
            **kwargs,
        )

        if self.settable:
            # TODO (alexcjohnson): can we support, ala Combine?
            raise AttributeError('ArrayParameters do not support set '
                                 'at this time.')

        self._meta_attrs.extend(['setpoint_names', 'setpoint_labels',
                                 'setpoint_units', 'label', 'unit'])

        self.label = name if label is None else label
        self.unit = unit if unit is not None else ''

        nt: Type[None] = type(None)

        if not is_sequence_of(shape, int):
            raise ValueError('shapes must be a tuple of ints, not ' +
                             repr(shape))
        self.shape = shape

        # require one setpoint per dimension of shape
        sp_shape = (len(shape),)

        sp_types = (nt, DataArray, collections.abc.Sequence,
                    collections.abc.Iterator, numpy.ndarray)
        if (setpoints is not None and
                not is_sequence_of(setpoints, sp_types, shape=sp_shape)):
            raise ValueError('setpoints must be a tuple of arrays')
        if (setpoint_names is not None and
                not is_sequence_of(setpoint_names, (nt, str), shape=sp_shape)):
            raise ValueError('setpoint_names must be a tuple of strings')
        if (setpoint_labels is not None and
                not is_sequence_of(setpoint_labels, (nt, str),
                                   shape=sp_shape)):
            raise ValueError('setpoint_labels must be a tuple of strings')
        if (setpoint_units is not None and
                not is_sequence_of(setpoint_units, (nt, str),
                                   shape=sp_shape)):
            raise ValueError('setpoint_units must be a tuple of strings')

        self.setpoints = setpoints
        self.setpoint_names = setpoint_names
        self.setpoint_labels = setpoint_labels
        self.setpoint_units = setpoint_units

        self.__doc__ = os.linesep.join((
            'Parameter class:',
            '',
            '* `name` %s' % self.name,
            '* `label` %s' % self.label,
            '* `unit` %s' % self.unit,
            '* `shape` %s' % repr(self.shape)))

        if docstring is not None:
            self.__doc__ = os.linesep.join((
                docstring,
                '',
                self.__doc__))

        if not self.gettable and not self.settable:
            raise AttributeError('ArrayParameter must have a get, set or both')

    @property
    def setpoint_full_names(self) -> Optional[Sequence[str]]:
        """
        Full names of setpoints including instrument names if available
        """
        if self.setpoint_names is None:
            return None
        # omit the last part of name_parts which is the parameter name
        # and not part of the setpoint names
        inst_name = "_".join(self.name_parts[:-1])
        if inst_name != '':
            spnames = []
            for spname in self.setpoint_names:
                if spname is not None:
                    spnames.append(inst_name + '_' + spname)
                else:
                    spnames.append(None)
            return tuple(spnames)
        else:
            return self.setpoint_names


def _is_nested_sequence_or_none(obj: Any,
                                types: Optional[Union[
                                    Type[object],
                                    Tuple[Type[object], ...]]],
                                shapes: Sequence[Sequence[Optional[int]]]
                                ) -> bool:
    """Validator for MultiParameter setpoints/names/labels"""
    if obj is None:
        return True

    if not is_sequence_of(obj, tuple, shape=(len(shapes),)):
        return False

    for obji, shapei in zip(obj, shapes):
        if not is_sequence_of(obji, types, shape=(len(shapei),)):
            return False

    return True


class MultiParameter(_BaseParameter):
    """
    A gettable parameter that returns multiple values with separate names,
    each of arbitrary shape. Not necessarily part of an instrument.

    Subclasses should define a ``.get_raw`` method, which returns a sequence of
    values. This method is automatically wrapped to provide a ``.get`` method.
    When used in a legacy  method``Loop`` or ``Measure`` operation, each of
    these values will be entered into a different ``DataArray``. The
    constructor args describe what data we expect from each ``.get`` call
    and how it should be handled. ``.get`` should always return the same
    number of items, and most of the constructor arguments should be tuples
    of that same length.

    For now you must specify upfront the array shape of each item returned by
    ``.get_raw``, and this cannot change from one call to the next. Later, we
    intend to require only that you specify the dimension of each item
    returned, and the size of each dimension can vary from call to call.

    Args:
        name: The local name of the whole parameter. Should be a valid
            identifier, ie no spaces or special characters. If this parameter
            is part of an Instrument or Station, this is how it will be
            referenced from that parent, i.e. ``instrument.name`` or
            ``instrument.parameters[name]``.

        names: A name for each item returned by a ``.get``
            call. Will be used as the basis of the ``DataArray`` names
            when this parameter is used to create a ``DataSet``.

        shapes: The shape (as used in numpy arrays) of
            each item. Scalars should be denoted by (), 1D arrays as (n,),
            2D arrays as (n, m), etc.

        instrument: The instrument this parameter
            belongs to, if any.

        labels: A label for each item. Normally used
            as the axis label when a component is graphed, along with the
            matching entry from ``units``.

        units: A unit of measure for each item.
            Use ``''`` or ``None`` for unitless values.

        setpoints: ``array`` can be a DataArray, numpy.ndarray, or sequence.
            The setpoints for each returned array. An N-dimension item should
            have N setpoint arrays, where the first is 1D, the second 2D, etc.
            If omitted for any or all items, defaults to integers from zero in
            each respective direction.
            **Note**: if the setpoints will be different each measurement,
            leave this out and return the setpoints (with extra names) in
            ``.get``.

        setpoint_names: One identifier (like
            ``name``) per setpoint array. Ignored if a setpoint is a
            DataArray, which already has a name.

        setpoint_labels: One label (like
            ``labels``) per setpoint array. Ignored if a setpoint is a
            DataArray, which already has a label.

        setpoint_units: One unit (like
            ``V``) per setpoint array. Ignored if a setpoint is a
            DataArray, which already has a unit.

        docstring: Documentation string for the ``__doc__``
            field of the object. The ``__doc__`` field of the  instance is
            used by some help systems, but not all

        snapshot_get: Prevent any update to the parameter, for example
            if it takes too long to update. Default ``True``.

        snapshot_value: Should the value of the parameter be stored in the
            snapshot. Unlike Parameter this defaults to False as
            MultiParameters are potentially huge.

        snapshot_exclude: True prevents parameter to be
            included in the snapshot. Useful if there are many of the same
            parameter which are clogging up the snapshot.
            Default ``False``.

        metadata: Extra information to include with the
            JSON snapshot of the parameter.
    """

    def __init__(
        self,
        name: str,
        names: Sequence[str],
        shapes: Sequence[Sequence[int]],
        instrument: Optional["InstrumentBase"] = None,
        labels: Optional[Sequence[str]] = None,
        units: Optional[Sequence[str]] = None,
        setpoints: Optional[Sequence[Sequence[Any]]] = None,
        setpoint_names: Optional[Sequence[Sequence[str]]] = None,
        setpoint_labels: Optional[Sequence[Sequence[str]]] = None,
        setpoint_units: Optional[Sequence[Sequence[str]]] = None,
        docstring: Optional[str] = None,
        snapshot_get: bool = True,
        snapshot_value: bool = False,
        snapshot_exclude: bool = False,
        metadata: Optional[Mapping[Any, Any]] = None,
        **kwargs: Any,
    ) -> None:
        super().__init__(
            name,
            instrument,
            snapshot_get,
            metadata,
            snapshot_value=snapshot_value,
            snapshot_exclude=snapshot_exclude,
            **kwargs,
        )

        self._meta_attrs.extend(['setpoint_names', 'setpoint_labels',
                                 'setpoint_units', 'names', 'labels', 'units'])

        if not is_sequence_of(names, str):
            raise ValueError('names must be a tuple of strings, not ' +
                             repr(names))

        self.names = tuple(names)
        self.labels = labels if labels is not None else names
        self.units = units if units is not None else [''] * len(names)

        nt: Type[None] = type(None)

        if (not is_sequence_of(shapes, int, depth=2) or
                len(shapes) != len(names)):
            raise ValueError('shapes must be a tuple of tuples '
                             'of ints, not ' + repr(shapes))
        self.shapes = shapes

        sp_types = (nt, DataArray, collections.abc.Sequence,
                    collections.abc.Iterator, numpy.ndarray)
        if not _is_nested_sequence_or_none(setpoints, sp_types, shapes):
            raise ValueError('setpoints must be a tuple of tuples of arrays')

        if not _is_nested_sequence_or_none(setpoint_names, (nt, str), shapes):
            raise ValueError(
                'setpoint_names must be a tuple of tuples of strings')

        if not _is_nested_sequence_or_none(setpoint_labels, (nt, str), shapes):
            raise ValueError(
                'setpoint_labels must be a tuple of tuples of strings')

        if not _is_nested_sequence_or_none(setpoint_units, (nt, str), shapes):
            raise ValueError(
                'setpoint_units must be a tuple of tuples of strings')

        self.setpoints = setpoints
        self.setpoint_names = setpoint_names
        self.setpoint_labels = setpoint_labels
        self.setpoint_units = setpoint_units

        self.__doc__ = os.linesep.join((
            'MultiParameter class:',
            '',
            '* `name` %s' % self.name,
            '* `names` %s' % ', '.join(self.names),
            '* `labels` %s' % ', '.join(self.labels),
            '* `units` %s' % ', '.join(self.units)))

        if docstring is not None:
            self.__doc__ = os.linesep.join((
                docstring,
                '',
                self.__doc__))

        if not self.gettable and not self.settable:
            raise AttributeError('MultiParameter must have a get, set or both')

    @property
    def short_names(self) -> Tuple[str, ...]:
        """
        short_names is identical to names i.e. the names of the parameter
        parts but does not add the instrument name.

        It exists for consistency with instruments and other parameters.
        """

        return self.names

    @property
    def full_names(self) -> Tuple[str, ...]:
        """
        Names of the parameter components including the name of the instrument
        and submodule that the parameter may be bound to. The name parts are
        separated by underscores, like this: ``instrument_submodule_parameter``
        """
        inst_name = "_".join(self.name_parts[:-1])
        if inst_name != "":
            return tuple(inst_name + "_" + name for name in self.names)
        else:
            return self.names

    @property
    def setpoint_full_names(self) -> Optional[Sequence[Sequence[str]]]:
        """
        Full names of setpoints including instrument names, if available
        """
        if self.setpoint_names is None:
            return None
        # omit the last part of name_parts which is the parameter name
        # and not part of the setpoint names
        inst_name = "_".join(self.name_parts[:-1])
        if inst_name != '':
            full_sp_names = []
            for sp_group in self.setpoint_names:
                full_sp_names_subgroupd = []
                for spname in sp_group:
                    if spname is not None:
                        full_sp_names_subgroupd.append(
                            inst_name + '_' + spname)
                    else:
                        full_sp_names_subgroupd.append(None)
                full_sp_names.append(tuple(full_sp_names_subgroupd))

            return tuple(full_sp_names)
        else:
            return self.setpoint_names


class _CacheProtocol(Protocol):
    """
    This protocol defines the interface that a Parameter Cache implementation
    must implement. This is currently used for 2 implementations, one in
    _BaseParameter and a specialized one in DelegateParameter.
    """
    @property
    def raw_value(self) -> ParamRawDataType:
        ...

    @property
    def timestamp(self) -> Optional[datetime]:
        ...

    @property
    def max_val_age(self) -> Optional[float]:
        ...

    @property
    def valid(self) -> bool:
        ...

    def invalidate(self) -> None:
        ...

    def set(self, value: ParamDataType) -> None:
        ...

    def _set_from_raw_value(self, raw_value: ParamRawDataType) -> None:
        ...

    def get(self, get_if_invalid: bool = True) -> ParamDataType:
        ...

    def _update_with(self, *,
                     value: ParamDataType,
                     raw_value: ParamRawDataType,
                     timestamp: Optional[datetime] = None
                     ) -> None:
        ...

    def __call__(self) -> ParamDataType:
        ...


class _Cache:
    """
    Cache object for parameter to hold its value and raw value

    It also implements ``set`` method for setting parameter's value without
    invoking its ``set_cmd``, and ``get`` method that allows to retrieve the
    cached value of the parameter without calling ``get_cmd`` might be called
    unless the cache is invalid.

    Args:
         parameter: instance of the parameter that this cache belongs to.
         max_val_age: Max time (in seconds) to trust a value stored in cache.
            If the parameter has not been set or measured more recently than
            this, an additional measurement will be performed in order to
            update the cached value. If it is ``None``, this behavior is
            disabled. ``max_val_age`` should not be used for a parameter
            that does not have a get function.
    """
    def __init__(self,
                 parameter: '_BaseParameter',
                 max_val_age: Optional[float] = None):
        self._parameter = parameter
        self._value: ParamDataType = None
        self._raw_value: ParamRawDataType = None
        self._timestamp: Optional[datetime] = None
        self._max_val_age = max_val_age
        self._marked_valid: bool = False

    @property
    def raw_value(self) -> ParamRawDataType:
        """Raw value of the parameter"""
        return self._raw_value

    @property
    def timestamp(self) -> Optional[datetime]:
        """
        Timestamp of the moment when cache was last updated

        If ``None``, the cache hasn't been updated yet and shall be seen as
        "invalid".
        """
        return self._timestamp

    @property
    def max_val_age(self) -> Optional[float]:
        """
        Max time (in seconds) to trust a value stored in cache. If the
        parameter has not been set or measured more recently than this,
        perform an additional measurement.

        If it is ``None``, this behavior is disabled.
        """
        return self._max_val_age

    @property
    def valid(self) -> bool:
        """
        Returns True if the cache is expected be be valid.
        """
        return not self._timestamp_expired() and self._marked_valid

    def invalidate(self) -> None:
        """
        Call this method to mark the cache invalid.
        If the cache is invalid the next call to `cache.get()` attempt
        to get the value from the instrument.
        """
        self._marked_valid = False

    def set(self, value: ParamDataType) -> None:
        """
        Set the cached value of the parameter without invoking the
        ``set_cmd`` of the parameter (if it has one). For example, in case of
        an instrument parameter, calling :meth:`cache.set` as opposed to
        calling ``set`` will only change the internally-stored value of
        the parameter (that is available when calling ``cache.get()`` or
        ``get_latest()``), and will NOT pass that value to the instrument.

        Note that this method also respects all the validation, parsing,
        offsetting, etc that the parameter's ``set`` method respects. However,
        if the parameter has :attr:`step` defined, unlike the ``set`` method,
        this method does not perform setting the parameter step-by-step.

        Args:
            value: new value for the parameter
        """
        self._parameter.validate(value)
        raw_value = self._parameter._from_value_to_raw_value(value)
        self._update_with(value=value, raw_value=raw_value)

    def _set_from_raw_value(self, raw_value: ParamRawDataType) -> None:
        value = self._parameter._from_raw_value_to_value(raw_value)
        if self._parameter._validate_on_get:
            self._parameter.validate(value)
        self._update_with(value=value, raw_value=raw_value)

    def _update_with(self, *,
                     value: ParamDataType,
                     raw_value: ParamRawDataType,
                     timestamp: Optional[datetime] = None
                     ) -> None:
        """
        Simply overwrites the value, raw value, and timestamp in this cache
        with new ones.

        Args:
            value: new value of the parameter
            raw_value: new raw value of the parameter
            timestamp: new timestamp of the parameter; if ``None``,
                then timestamp of "now" is used
        """
        self._value = value
        self._raw_value = raw_value
        if timestamp is None:
            self._timestamp = datetime.now()
        else:
            self._timestamp = timestamp
        self._marked_valid = True

    def _timestamp_expired(self) -> bool:
        if self._timestamp is None:
            # parameter has never been captured
            return True
        if self._max_val_age is None:
            # parameter cannot expire
            return False
        oldest_accepted_timestamp = (
                datetime.now() - timedelta(seconds=self._max_val_age))
        if self._timestamp < oldest_accepted_timestamp:
            # Time of last get exceeds max_val_age seconds, need to
            # perform new .get()
            return True
        else:
            # parameter is still valid
            return False

    def get(self, get_if_invalid: bool = True) -> ParamDataType:
        """
        Return cached value if time since get was less than ``max_val_age``,
        or the parameter was explicitly marked invalid.
        Otherwise perform ``get()`` on the parameter and return result. A
        ``get()`` will also be performed if the parameter has never been
        captured but only if ``get_if_invalid`` argument is ``True``.

        Args:
            get_if_invalid: if set to ``True``, ``get()`` on a parameter
                will be performed in case the cached value is invalid (for
                example, due to ``max_val_age``, because the parameter has
                never been captured, or because the parameter was marked
                invalid)
        """

        gettable = self._parameter.gettable
        cache_valid = self.valid

        if cache_valid:
            return self._value
        else:
            if get_if_invalid:
                if gettable:
                    return self._parameter.get()
                else:
                    error_msg = self._construct_error_msg()
                    raise RuntimeError(error_msg)
            else:
                return self._value

    def _construct_error_msg(self) -> str:
        if self._timestamp is None:
            error_msg = (f"Value of parameter "
                         f"{self._parameter.full_name} "
                         f"is unknown and the Parameter "
                         f"does not have a get command. "
                         f"Please set the value before "
                         f"attempting to get it.")
        elif self._max_val_age is not None:
            # TODO: this check should really be at the time
            #  of setting max_val_age unfortunately this
            #  happens in init before get wrapping is performed.
            error_msg = ("`max_val_age` is not supported "
                         "for a parameter without get "
                         "command.")
        else:
            # max_val_age is None and TS is not None but cache is
            # invalid with the current logic that should never
            # happen
            error_msg = ("Cannot return cache of a parameter "
                         "that does not have a get command "
                         "and has an invalid cache")
        return error_msg

    def __call__(self) -> ParamDataType:
        """
        Same as :meth:`get` but always call ``get`` on parameter if the
        cache is not valid
        """
        return self.get(get_if_invalid=True)


class GetLatest(DelegateAttributes):
    """
    Wrapper for a class:`.Parameter` that just returns the last set or measured
    value stored in the class:`.Parameter` itself. If get has never been called
    on the parameter or the time since get was called is larger than
    ``max_val_age``, get will be called on the parameter. If the parameter
    does not implement get, set should be called (or the initial_value set)
    before calling get on this wrapper. It is an error to set
    ``max_val_age`` for a parameter that does not have a get function.

    The functionality of this class is subsumed and improved in
    parameter's cache that is accessible via ``.cache`` attribute of the
    :class:`.Parameter`. Use of ``parameter.cache`` is recommended over use of
    ``parameter.get_latest``.

    Examples:
        >>> # Can be called:
        >>> param.get_latest()
        >>> # Or used as if it were a gettable-only parameter itself:
        >>> Loop(...).each(param.get_latest)

    Args:
        parameter: Parameter to be wrapped.
    """
    def __init__(self, parameter: _BaseParameter):
        self.parameter = parameter

    delegate_attr_objects = ['parameter']
    omit_delegate_attrs = ['set']

    def get(self) -> ParamDataType:
        """
        Return latest value if time since get was less than
        `max_val_age`, otherwise perform `get()` and
        return result. A `get()` will also be performed if the
        parameter never has been captured.

        It is recommended to use ``parameter.cache.get()`` instead.
        """
        return self.parameter.cache.get()

    def get_timestamp(self) -> Optional[datetime]:
        """
        Return the age of the latest parameter value.

        It is recommended to use ``parameter.cache.timestamp`` instead.
        """
        return self.cache.timestamp

    def get_raw_value(self) -> Optional[ParamRawDataType]:
        """
        Return latest raw value of the parameter.

        It is recommended to use ``parameter.cache.raw_value`` instead.
        """
        return self.cache._raw_value

    def __call__(self) -> ParamDataType:
        """
        Same as ``get()``

        It is recommended to use ``parameter.cache()`` instead.
        """
        return self.cache()


def combine(*parameters: 'Parameter',
            name: str,
            label: Optional[str] = None,
            unit: Optional[str] = None,
            units: Optional[str] = None,
            aggregator: Optional[Callable[[Sequence[Any]], Any]] = None
            ) -> 'CombinedParameter':
    """
    Combine parameters into one sweepable parameter

    A combined parameter sets all the combined parameters at every point
    of the sweep. The sets are called in the same order the parameters are,
    and sequentially.

    Args:
        *parameters: The parameters to combine.
        name: The name of the paramter.
        label: The label of the combined parameter.
        unit: the unit of the combined parameter.
        aggregator: a function to aggregate
            the set values into one.
    """
    my_parameters = list(parameters)
    multi_par = CombinedParameter(my_parameters, name, label, unit, units,
                                  aggregator)
    return multi_par


class CombinedParameter(Metadatable):
    """
    A combined parameter. It sets all the combined parameters at every
    point of the sweep. The sets are called in the same order
    the parameters are, and sequentially.

    Args:
        *parameters: The parameters to combine.
        name: The name of the parameter
        label: The label of the combined parameter
        unit: The unit of the combined parameter
        aggregator: A function to aggregate the set values into one
    """

    def __init__(self, parameters: Sequence[Parameter],
                 name: str,
                 label: Optional[str] = None,
                 unit: Optional[str] = None,
                 units: Optional[str] = None,
                 aggregator: Optional[Callable[..., Any]] = None) -> None:
        super().__init__()
        # TODO(giulioungaretti)temporary hack
        # starthack
        # this is a dummy parameter
        # that mimicks the api that a normal parameter has
        if not name.isidentifier():
            raise ValueError(f"Parameter name must be a valid identifier "
                             f"got {name} which is not. Parameter names "
                             f"cannot start with a number and "
                             f"must not contain spaces or special characters")

        self.parameter = lambda: None
        # mypy will complain that a callable does not have these attributes
        # but you can still create them here.
        self.parameter.full_name = name  # type: ignore[attr-defined]
        self.parameter.name = name  # type: ignore[attr-defined]
        self.parameter.label = label  # type: ignore[attr-defined]

        if units is not None:
            warn_units('CombinedParameter', self)
            if unit is None:
                unit = units
        self.parameter.unit = unit  # type: ignore[attr-defined]
        self.setpoints: List[Any] = []
        # endhack
        self.parameters = parameters
        self.sets = [parameter.set for parameter in self.parameters]
        self.dimensionality = len(self.sets)

        if aggregator:
            self.f = aggregator
            setattr(self, 'aggregate', self._aggregate)

    def set(self, index: int) -> List[Any]:
        """
        Set multiple parameters.

        Args:
            index: the index of the setpoints one wants to set

        Returns:
            list of values that where actually set
        """
        values = self.setpoints[index]
        for setFunction, value in zip(self.sets, values):
            setFunction(value)
        return values

    def sweep(self, *array: numpy.ndarray) -> 'CombinedParameter':
        """
        Creates a new combined parameter to be iterated over.
        One can sweep over either:

         - n array of length m
         - one nxm array

        where n is the number of combined parameters
        and m is the number of setpoints

        Args:
            *array: Array(s) of setpoints.

        Returns:
            combined parameter
        """
        # if it's a list of arrays, convert to one array
        if len(array) > 1:
            dim = {len(a) for a in array}
            if len(dim) != 1:
                raise ValueError('Arrays have different number of setpoints')
            nparray = numpy.array(array).transpose()
        else:
            # cast to array in case users
            # decide to not read docstring
            # and pass a 2d list
            nparray = numpy.array(array[0])
        new = copy(self)
        _error_msg = """ Dimensionality of array does not match\
                        the number of parameter combined. Expected a \
                        {} dimensional array, got a {} dimensional array. \
                        """
        try:
            if nparray.shape[1] != self.dimensionality:
                raise ValueError(_error_msg.format(self.dimensionality,
                                                   nparray.shape[1]))
        except KeyError:
            # this means the array is 1d
            raise ValueError(_error_msg.format(self.dimensionality, 1))

        new.setpoints = nparray.tolist()
        return new

    def _aggregate(self, *vals: Any) -> Any:
        # check f args
        return self.f(*vals)

    def __iter__(self) -> Iterator[int]:
        return iter(range(len(self.setpoints)))

    def __len__(self) -> int:
        # dimension of the sweep_values
        # i.e. how many setpoint
        return numpy.shape(self.setpoints)[0]

    def snapshot_base(self, update: Optional[bool] = False,
                      params_to_skip_update: Optional[Sequence[str]] = None
                      ) -> Dict[Any, Any]:
        """
        State of the combined parameter as a JSON-compatible dict (everything
        that the custom JSON encoder class
        :class:`qcodes.utils.helpers.NumpyJSONEncoder` supports).

        Args:
            update: ``True`` or ``False``.
            params_to_skip_update: Unused in this subclass.

        Returns:
            dict: Base snapshot.
        """
        meta_data: Dict[str, Any] = collections.OrderedDict()
        meta_data['__class__'] = full_class(self)
        param = self.parameter
        meta_data['unit'] = param.unit  # type: ignore[attr-defined]
        meta_data['label'] = param.label  # type: ignore[attr-defined]
        meta_data['full_name'] = param.full_name  # type: ignore[attr-defined]
        meta_data['aggregator'] = repr(getattr(self, 'f', None))
        for parameter in self.parameters:
            meta_data[str(parameter)] = parameter.snapshot()

        return meta_data


class InstrumentRefParameter(Parameter):
    """
    An instrument reference parameter.

    This parameter is useful when one needs a reference to another instrument
    from within an instrument, e.g., when creating a meta instrument that
    sets parameters on instruments it contains.

    Args:
        name: The name of the parameter that one wants to add.

        instrument: The "parent" instrument this
            parameter is attached to, if any.

        initial_value: Starting value, may be None even if None does not
            pass the validator. None is only allowed as an initial value
            and cannot be set after initiation.

        **kwargs: Passed to InstrumentRefParameter parent class
    """

    def __init__(
        self,
        name: str,
        instrument: Optional["InstrumentBase"] = None,
        label: Optional[str] = None,
        unit: Optional[str] = None,
        get_cmd: Optional[Union[str, Callable[..., Any], Literal[False]]] = None,
        set_cmd: Optional[Union[str, Callable[..., Any], Literal[False]]] = None,
        initial_value: Optional[Union[float, str]] = None,
        max_val_age: Optional[float] = None,
        vals: Optional[Validator[Any]] = None,
        docstring: Optional[str] = None,
        **kwargs: Any,
    ) -> None:
        if vals is None:
            vals = Strings()
        if set_cmd is not None:
            raise RuntimeError("InstrumentRefParameter does not support "
                               "set_cmd.")
        super().__init__(name, instrument, label, unit, get_cmd, set_cmd,
                         initial_value, max_val_age, vals, docstring,
                         **kwargs)

    # TODO(nulinspiratie) check class works now it's subclassed from Parameter
    def get_instr(self) -> 'InstrumentBase':
        """
        Returns the instance of the instrument with the name equal to the
        value of this parameter.
        """
        ref_instrument_name = self.get()
        # note that _instrument refers to the instrument this parameter belongs
        # to, while the ref_instrument_name is the instrument that is the value
        # of this parameter.
        if self._instrument is None:
            raise RuntimeError("InstrumentRefParameter is not bound to "
                               "an instrument.")
        return self._instrument.find_instrument(ref_instrument_name)


class ManualParameter(Parameter):
    def __init__(self, name: str,
                 instrument: Optional['InstrumentBase'] = None,
                 initial_value: Any = None,
                 **kwargs: Any):
        """
        A simple alias for a parameter that does not have a set or
        a get function. Useful for parameters that do not have a direct
        instrument mapping.
        """
        super().__init__(name=name, instrument=instrument,
                         get_cmd=None, set_cmd=None,
                         initial_value=initial_value, **kwargs)


class ScaledParameter(Parameter):
    """
    :class:`.Parameter` Scaler

    To be used when you use a physical voltage divider or an amplifier to set
    or get a quantity.

    Initialize the parameter by passing the parameter to be measured/set
    and the value of the division OR the gain.

    The scaling value can be either a scalar value or a Qcodes Parameter.

    The parameter scaler acts a your original parameter, but will set the right
    value, and store the gain/division in the metadata.

    Examples:
        Resistive voltage divider
        >>> vd = ScaledParameter(dac.chan0, division = 10)

        Voltage multiplier
        >>> vb = ScaledParameter(dac.chan0, gain = 30, name = 'Vb')

        Transimpedance amplifier
        >>> Id = ScaledParameter(multimeter.amplitude,
        ...                      division = 1e6, name = 'Id', unit = 'A')

    Args:
        output: Physical Parameter that need conversion.
        division: The division value.
        gain: The gain value.
        label: Label of this parameter, by default uses 'output' label
            but attaches _amplified or _attenuated depending if gain
            or division has been specified.
        name: Name of this parameter, by default uses 'output' name
            but attaches _amplified or _attenuated depending if gain
            or division has been specified.
        unit: Resulting unit. It uses the one of 'output' by default.
    """

    class Role(enum.Enum):
        GAIN = enum.auto()
        DIVISION = enum.auto()

    def __init__(self,
                 output: Parameter,
                 division: Optional[Union[float, Parameter]] = None,
                 gain: Optional[Union[float, Parameter]] = None,
                 name: Optional[str] = None,
                 label: Optional[str] = None,
                 unit: Optional[str] = None) -> None:

        # Set label
        if label:
            self.label = label
        elif name:
            self.label = name
        else:
            self.label = f"{output.label}_scaled"

        # Set the name
        if not name:
            name = f"{output.name}_scaled"

        # Set the unit
        if unit:
            self.unit = unit
        else:
            self.unit = output.unit

        super().__init__(
            name=name,
            label=self.label,
            unit=self.unit
            )

        self._wrapped_parameter = output
        self._wrapped_instrument = getattr(output, "_instrument", None)

        # Set the role, either as divider or amplifier
        # Raise an error if nothing is specified
        is_divider = division is not None
        is_amplifier = gain is not None

        if not xor(is_divider, is_amplifier):
            raise ValueError('Provide only division OR gain')

        if division is not None:
            self.role = ScaledParameter.Role.DIVISION
            # Unfortunately mypy does not support
            # properties where the setter has different types than
            # the actual property. We use that here to cast different inputs
            # to the same type.
            # https://github.com/python/mypy/issues/3004
            self._multiplier = division  # type: ignore[assignment]
        elif gain is not None:
            self.role = ScaledParameter.Role.GAIN
            self._multiplier = gain  # type: ignore[assignment]

        # extend metadata
        self._meta_attrs.extend(["division"])
        self._meta_attrs.extend(["gain"])
        self._meta_attrs.extend(["role"])
        self.metadata['wrapped_parameter'] = self._wrapped_parameter.name
        if self._wrapped_instrument:
            wrapped_instr_name = getattr(self._wrapped_instrument, "name", None)
            self.metadata['wrapped_instrument'] = wrapped_instr_name

    # Internal handling of the multiplier
    # can be either a Parameter or a scalar
    @property
    def _multiplier(self) -> Parameter:
        if self._multiplier_parameter is None:
            raise RuntimeError("Cannot get multiplier when multiplier "
                               "parameter in unknown.")
        return self._multiplier_parameter

    @_multiplier.setter
    def _multiplier(self, multiplier: Union[float, Parameter]) -> None:
        if isinstance(multiplier, Parameter):
            self._multiplier_parameter = multiplier
            multiplier_name = self._multiplier_parameter.name
            self.metadata['variable_multiplier'] = multiplier_name
        else:
            self._multiplier_parameter = ManualParameter(
                'multiplier', initial_value=multiplier)
            self.metadata['variable_multiplier'] = False

    # Division of the scaler
    @property
    def division(self) -> float:  # type: ignore[return]
        value = cast(float, self._multiplier())
        if self.role == ScaledParameter.Role.DIVISION:
            return value
        elif self.role == ScaledParameter.Role.GAIN:
            return 1 / value

    @division.setter
    def division(self, division: Union[float, Parameter]) -> None:
        self.role = ScaledParameter.Role.DIVISION
        self._multiplier = division  # type: ignore[assignment]

    # Gain of the scaler
    @property
    def gain(self) -> float:   # type: ignore[return]
        value = cast(float, self._multiplier())
        if self.role == ScaledParameter.Role.GAIN:
            return value
        elif self.role == ScaledParameter.Role.DIVISION:
            return 1 / value

    @gain.setter
    def gain(self, gain: Union[float, Parameter]) -> None:
        self.role = ScaledParameter.Role.GAIN
        self._multiplier = gain  # type: ignore[assignment]

    # Getter and setter for the real value
    def get_raw(self) -> float:
        """
        Returns:
            value at which was set at the sample
        """
        wrapped_value = cast(float, self._wrapped_parameter())
        multiplier = cast(float, self._multiplier())

        if self.role == ScaledParameter.Role.GAIN:
            value = wrapped_value * multiplier
        elif self.role == ScaledParameter.Role.DIVISION:
            value = wrapped_value / multiplier
        else:
            raise RuntimeError(f"ScaledParameter must be either a"
                               f"Multiplier or Divisor; got {self.role}")

        return value

    @property
    def wrapped_parameter(self) -> Parameter:
        """
        The attached unscaled parameter
        """
        return self._wrapped_parameter

    def get_wrapped_parameter_value(self) -> float:
        """
        Returns:
            value at which the attached parameter is (i.e. does
            not account for the scaling)
        """
        return self._wrapped_parameter.get()

    def set_raw(self, value: float) -> None:
        """
        Set the value on the wrapped parameter, accounting for the scaling
        """
        multiplier_value = cast(float, self._multiplier())
        if self.role == ScaledParameter.Role.GAIN:
            instrument_value = value / multiplier_value
        elif self.role == ScaledParameter.Role.DIVISION:
            instrument_value = value * multiplier_value
        else:
            raise RuntimeError(f"ScaledParameter must be either a"
                               f"Multiplier or Divisor; got {self.role}")

        self._wrapped_parameter.set(instrument_value)


def expand_setpoints_helper(parameter: ParameterWithSetpoints,
                            results: Optional[ParamDataType] = None) -> List[
        Tuple[_BaseParameter, ParamDataType]]:
    """
    A helper function that takes a :class:`.ParameterWithSetpoints` and
    acquires the parameter along with it's setpoints. The data is returned
    in a format prepared to insert into the dataset.

    Args:
        parameter: A :class:`.ParameterWithSetpoints` to be acquired and
            expanded
        results: The data for the given parameter. Typically the output of
            `parameter.get()`. If None this function will call `parameter.get`

    Returns:
        A list of tuples of parameters and values for the specified parameter
        and its setpoints.
    """
    if not isinstance(parameter, ParameterWithSetpoints):
        raise TypeError(
            f"Expanding setpoints only works for ParameterWithSetpoints. "
            f"Supplied a {type(parameter)}")
    res = []
    setpoint_params = []
    setpoint_data = []
    for setpointparam in parameter.setpoints:
        these_setpoints = setpointparam.get()
        setpoint_params.append(setpointparam)
        setpoint_data.append(these_setpoints)
    output_grids = numpy.meshgrid(*setpoint_data, indexing='ij')
    for param, grid in zip(setpoint_params, output_grids):
        res.append((param, grid))
    if results is None:
        data = parameter.get()
    else:
        data = results
    res.append((parameter, data))
    return res
=======
from qcodes.parameters.parameter_base import GetLatest

__all__ = [
    "ArrayParameter",
    "CombinedParameter",
    "DelegateParameter",
    "GetLatest",
    "InstrumentRefParameter",
    "ManualParameter",
    "MultiParameter",
    "ParamDataType",
    "ParamRawDataType",
    "Parameter",
    "ParameterWithSetpoints",
    "ScaledParameter",
    "SweepFixedValues",
    "_BaseParameter",
    "combine",
    "expand_setpoints_helper",
    "invert_val_mapping",
]
>>>>>>> 06cd4d81
<|MERGE_RESOLUTION|>--- conflicted
+++ resolved
@@ -18,2862 +18,6 @@
     expand_setpoints_helper,
     invert_val_mapping,
 )
-<<<<<<< HEAD
-from qcodes.utils.metadata import Metadatable
-from qcodes.utils.validators import Arrays, Enum, Ints, Strings, Validator
-
-if TYPE_CHECKING:
-    from .base import Instrument, InstrumentBase
-
-
-# for now the type the parameter may contain is not restricted at all
-ParamDataType = Any
-ParamRawDataType = Any
-
-
-log = logging.getLogger(__name__)
-
-
-class _SetParamContext:
-    """
-    This class is returned by the ``set_to`` method of parameter
-
-    Example usage:
-
-    >>> v = dac.voltage()
-    >>> with dac.voltage.set_to(-1):
-        ...     # Do stuff with the DAC output set to -1 V.
-        ...
-    >>> assert abs(dac.voltage() - v) <= tolerance
-
-    """
-    def __init__(self, parameter: "_BaseParameter", value: ParamDataType,
-                 allow_changes: bool = False):
-        self._parameter: "_BaseParameter" = parameter
-        self._value = value
-        self._allow_changes = allow_changes
-        self._original_value = None
-        self._original_settable: Optional[bool] = None
-
-    def __enter__(self) -> None:
-        self._original_value = self._parameter.cache()
-
-        if self._original_value != self._value:
-            self._parameter.set(self._value)
-
-        if not self._allow_changes:
-            self._original_settable = self._parameter.settable
-            self._parameter._settable = False
-
-    def __exit__(self,
-                 typ: Optional[Type[BaseException]],
-                 value: Optional[BaseException],
-                 traceback: Optional[TracebackType]) -> None:
-        if not self._allow_changes:
-            assert self._original_settable is not None
-            self._parameter._settable = self._original_settable
-
-        if self._parameter.cache() != self._original_value:
-            self._parameter.set(self._original_value)
-
-
-def invert_val_mapping(val_mapping: Mapping[Any, Any]) -> Dict[Any, Any]:
-    """Inverts the value mapping dictionary for allowed parameter values"""
-    return {v: k for k, v in val_mapping.items()}
-
-
-class _BaseParameter(Metadatable):
-    """
-    Shared behavior for all parameters. Not intended to be used
-    directly, normally you should use ``Parameter``, ``ArrayParameter``,
-    ``MultiParameter``, or ``CombinedParameter``.
-    Note that ``CombinedParameter`` is not yet a subclass of ``_BaseParameter``
-
-    Args:
-        name: the local name of the parameter. Must be a valid
-            identifier, ie no spaces or special characters or starting with a
-            number. If this parameter is part of an Instrument or Station,
-            this should match how it will be referenced from that parent,
-            ie ``instrument.name`` or ``instrument.parameters[name]``
-
-        instrument: the instrument this parameter
-            belongs to, if any
-
-        snapshot_get: False prevents any update to the
-            parameter during a snapshot, even if the snapshot was called with
-            ``update=True``, for example if it takes too long to update.
-            Default True.
-
-        snapshot_value: False prevents parameter value to be
-            stored in the snapshot. Useful if the value is large.
-
-        snapshot_exclude: True prevents parameter to be
-            included in the snapshot. Useful if there are many of the same
-            parameter which are clogging up the snapshot.
-            Default False
-
-        step: max increment of parameter value.
-            Larger changes are broken into multiple steps this size.
-            When combined with delays, this acts as a ramp.
-
-        scale: Scale to multiply value with before
-            performing set. the internally multiplied value is stored in
-            ``cache.raw_value``. Can account for a voltage divider.
-
-        offset: Compensate for a parameter specific offset. (just as scale)
-            get value = raw value - offset.
-            set value = argument + offset.
-            If offset and scale are used in combination, when getting a value,
-            first an offset is added, then the scale is applied.
-
-        inter_delay: Minimum time (in seconds) between successive sets.
-            If the previous set was less than this, it will wait until the
-            condition is met. Can be set to 0 to go maximum speed with
-            no errors.
-
-        post_delay: time (in seconds) to wait after the *start* of each set,
-            whether part of a sweep or not. Can be set to 0 to go maximum
-            speed with no errors.
-
-        val_mapping: A bidirectional map data/readable values to instrument
-            codes, expressed as a dict: ``{data_val: instrument_code}``
-            For example, if the instrument uses '0' to mean 1V and '1' to mean
-            10V, set val_mapping={1: '0', 10: '1'} and on the user side you
-            only see 1 and 10, never the coded '0' and '1'
-            If vals is omitted, will also construct a matching Enum validator.
-            NOTE: only applies to get if get_cmd is a string, and to set if
-            set_cmd is a string.
-            You can use ``val_mapping`` with ``get_parser``, in which case
-            ``get_parser`` acts on the return value from the instrument first,
-            then ``val_mapping`` is applied (in reverse).
-
-        get_parser: Function to transform the response from get to the final
-            output value. See also val_mapping
-
-        set_parser: Function to transform the input set value to an encoded
-            value sent to the instrument. See also val_mapping.
-
-        vals: a Validator object for this parameter
-
-        max_val_age: The max time (in seconds) to trust a saved value obtained
-            from ``cache.get`` (or ``get_latest``). If this parameter has not
-            been set or measured more recently than this, perform an
-            additional measurement.
-
-        metadata: extra information to include with the
-            JSON snapshot of the parameter
-
-        abstract: Specifies if this parameter is abstract or not. Default
-            is False. If the parameter is 'abstract', it *must* be overridden
-            by a non-abstract parameter before the instrument containing
-            this parameter can be instantiated. We override a parameter by
-            adding one with the same name and unit. An abstract parameter
-            can be added in a base class and overridden in a subclass.
-
-        bind_to_instrument: Should the parameter be registered as a delegate attribute
-            on the instrument passed via the instrument argument.
-    """
-
-    def __init__(
-        self,
-        name: str,
-        instrument: Optional["InstrumentBase"],
-        snapshot_get: bool = True,
-        metadata: Optional[Mapping[Any, Any]] = None,
-        step: Optional[float] = None,
-        scale: Optional[Union[float, Iterable[float]]] = None,
-        offset: Optional[Union[float, Iterable[float]]] = None,
-        inter_delay: float = 0,
-        post_delay: float = 0,
-        val_mapping: Optional[Mapping[Any, Any]] = None,
-        get_parser: Optional[Callable[..., Any]] = None,
-        set_parser: Optional[Callable[..., Any]] = None,
-        snapshot_value: bool = True,
-        snapshot_exclude: bool = False,
-        max_val_age: Optional[float] = None,
-        vals: Optional[Validator[Any]] = None,
-        abstract: Optional[bool] = False,
-        bind_to_instrument: bool = True,
-    ) -> None:
-        super().__init__(metadata)
-        if not str(name).isidentifier():
-            raise ValueError(f"Parameter name must be a valid identifier "
-                             f"got {name} which is not. Parameter names "
-                             f"cannot start with a number and "
-                             f"must not contain spaces or special characters")
-        self._short_name = str(name)
-        self._instrument = instrument
-        self._snapshot_get = snapshot_get
-        self._snapshot_value = snapshot_value
-        self.snapshot_exclude = snapshot_exclude
-
-        if not isinstance(vals, (Validator, type(None))):
-            raise TypeError('vals must be None or a Validator')
-        elif val_mapping is not None:
-            vals = Enum(*val_mapping.keys())
-        self.vals = vals
-
-        self.step = step
-        self.scale = scale
-        self.offset = offset
-
-        self.inter_delay = inter_delay
-        self.post_delay = post_delay
-
-        self.val_mapping = val_mapping
-        if val_mapping is None:
-            self.inverse_val_mapping = None
-        else:
-            self.inverse_val_mapping = invert_val_mapping(val_mapping)
-
-        self.get_parser = get_parser
-        self.set_parser = set_parser
-
-        # ``_Cache`` stores "latest" value (and raw value) and timestamp
-        # when it was set or measured
-        self.cache: _CacheProtocol = _Cache(self, max_val_age=max_val_age)
-        # ``GetLatest`` is left from previous versions where it would
-        # implement a subset of features which ``_Cache`` has.
-        # It is left for now for backwards compatibility reasons and shall
-        # be deprecated and removed in the future versions.
-        self.get_latest: GetLatest
-        self.get_latest = GetLatest(self)
-
-        self.get: Callable[..., ParamDataType]
-        implements_get_raw = (
-            hasattr(self, 'get_raw')
-            and not getattr(self.get_raw,
-                            '__qcodes_is_abstract_method__', False)
-        )
-        self._gettable = False
-        if implements_get_raw:
-            self.get = self._wrap_get(self.get_raw)
-            self._gettable = True
-        elif hasattr(self, 'get'):
-            raise RuntimeError(f'Overwriting get in a subclass of '
-                               f'_BaseParameter: '
-                               f'{self.full_name} is not allowed.')
-
-        self.set: Callable[..., None]
-        implements_set_raw = (
-            hasattr(self, 'set_raw')
-            and not getattr(self.set_raw,
-                            '__qcodes_is_abstract_method__', False)
-        )
-        self._settable: bool = False
-        if implements_set_raw:
-            self.set = self._wrap_set(self.set_raw)
-            self._settable = True
-        elif hasattr(self, 'set'):
-            raise RuntimeError(f'Overwriting set in a subclass of '
-                               f'_BaseParameter: '
-                               f'{self.full_name} is not allowed.')
-
-        # subclasses should extend this list with extra attributes they
-        # want automatically included in the snapshot
-        self._meta_attrs = ['name', 'instrument', 'step', 'scale', 'offset',
-                            'inter_delay', 'post_delay', 'val_mapping', 'vals']
-
-        # Specify time of last set operation, used when comparing to delay to
-        # check if additional waiting time is needed before next set
-        self._t_last_set = time.perf_counter()
-        # should we call validate when getting data. default to False
-        # intended to be changed in a subclass if you want the subclass
-        # to perform a validation on get
-        self._validate_on_get = False
-        self._abstract = abstract
-
-        if instrument is not None and bind_to_instrument:
-            existing_parameter = instrument.parameters.get(name, None)
-
-            if existing_parameter:
-
-                if not existing_parameter.abstract:
-                    raise KeyError(
-                        f"Duplicate parameter name {name} on instrument {instrument}"
-                    )
-
-            instrument.parameters[name] = self
-
-    @property
-    def raw_value(self) -> ParamRawDataType:
-        """
-        Note that this property will be deprecated soon. Use
-        ``cache.raw_value`` instead.
-
-        Represents the cached raw value of the parameter.
-
-        :getter: Returns the cached raw value of the parameter.
-        """
-        return self.cache.raw_value
-
-    @abstractmethod
-    def get_raw(self) -> ParamRawDataType:
-        """
-        ``get_raw`` is called to perform the actual data acquisition from the
-        instrument. This method should either be overwritten to perform the
-        desired operation or alternatively for :class:`.Parameter` a
-        suitable method is automatically generated if ``get_cmd`` is supplied
-        to the parameter constructor. The method is automatically wrapped to
-        provide a ``get`` method on the parameter instance.
-        """
-        raise NotImplementedError
-
-    @abstractmethod
-    def set_raw(self, value: ParamRawDataType) -> None:
-        """
-        ``set_raw`` is called to perform the actual setting of a parameter on
-        the instrument. This method should either be overwritten to perform the
-        desired operation or alternatively for :class:`.Parameter` a
-        suitable method is automatically generated if ``set_cmd`` is supplied
-        to the parameter constructor. The method is automatically wrapped to
-        provide a ``set`` method on the parameter instance.
-        """
-        raise NotImplementedError
-
-    def __str__(self) -> str:
-        """Include the instrument name with the Parameter name if possible."""
-        inst_name = getattr(self._instrument, 'name', '')
-        if inst_name:
-            return f'{inst_name}_{self.name}'
-        else:
-            return self.name
-
-    def __repr__(self) -> str:
-        return named_repr(self)
-
-    @overload
-    def __call__(self) -> ParamDataType:
-        pass
-
-    @overload
-    def __call__(self, *args: Any, **kwargs: Any) -> None:
-        pass
-
-    def __call__(self, *args: Any, **kwargs: Any) -> Optional[ParamDataType]:
-        if len(args) == 0 and len(kwargs) == 0:
-            if self.gettable:
-                return self.get()
-            else:
-                raise NotImplementedError('no get cmd found in' +
-                                          f' Parameter {self.name}')
-        else:
-            if self.settable:
-                self.set(*args, **kwargs)
-                return None
-            else:
-                raise NotImplementedError('no set cmd found in' +
-                                          f' Parameter {self.name}')
-
-    def snapshot_base(self, update: Optional[bool] = True,
-                      params_to_skip_update: Optional[Sequence[str]] = None
-                      ) -> Dict[Any, Any]:
-        """
-        State of the parameter as a JSON-compatible dict (everything that
-        the custom JSON encoder class
-        :class:`qcodes.utils.helpers.NumpyJSONEncoder` supports).
-
-        If the parameter has been initiated with ``snapshot_value=False``,
-        the snapshot will NOT include the ``value`` and ``raw_value`` of the
-        parameter.
-
-        Args:
-            update: If True, update the state by calling ``parameter.get()``
-                unless ``snapshot_get`` of the parameter is ``False``.
-                If ``update`` is ``None``, use the current value from the
-                ``cache`` unless the cache is invalid. If ``False``, never call
-                ``parameter.get()``.
-            params_to_skip_update: No effect but may be passed from superclass
-
-        Returns:
-            base snapshot
-        """
-        if self.snapshot_exclude:
-            warnings.warn(
-                f"Parameter ({self.full_name}) is used in the snapshot while it "
-                f"should be excluded from the snapshot",
-                stacklevel=2,
-            )
-
-        state: Dict[str, Any] = {'__class__': full_class(self),
-                                 'full_name': str(self)}
-
-        if self._snapshot_value:
-            has_get = self.gettable
-            allowed_to_call_get_when_snapshotting = (self._snapshot_get
-                                                     and update is not False)
-            can_call_get_when_snapshotting = (
-                    allowed_to_call_get_when_snapshotting and has_get)
-
-            if can_call_get_when_snapshotting and update:
-                state['value'] = self.get()
-            else:
-                state['value'] = self.cache.get(
-                    get_if_invalid=can_call_get_when_snapshotting)
-
-            state['raw_value'] = self.cache.raw_value
-
-        state['ts'] = self.cache.timestamp
-
-        if isinstance(state['ts'], datetime):
-            dttime: datetime = state['ts']
-            state['ts'] = dttime.strftime('%Y-%m-%d %H:%M:%S')
-
-        for attr in set(self._meta_attrs):
-            if attr == 'instrument' and self._instrument:
-                state.update({
-                    'instrument': full_class(self._instrument),
-                    'instrument_name': self._instrument.name
-                })
-            else:
-                val = getattr(self, attr, None)
-                if val is not None:
-                    attr_strip = attr.lstrip('_')  # strip leading underscores
-                    if isinstance(val, Validator):
-                        state[attr_strip] = repr(val)
-                    else:
-                        state[attr_strip] = val
-
-        return state
-
-    @property
-    def snapshot_value(self) -> bool:
-        """
-        If True the value of the parameter will be included in the snapshot.
-        """
-        return self._snapshot_value
-
-    def _from_value_to_raw_value(self, value: ParamDataType
-                                 ) -> ParamRawDataType:
-        raw_value: ParamRawDataType
-
-        if self.val_mapping is not None:
-            # Convert set values using val_mapping dictionary
-            raw_value = self.val_mapping[value]
-        else:
-            raw_value = value
-
-        # transverse transformation in reverse order as compared to
-        # getter: apply scale first
-        if self.scale is not None:
-            if isinstance(self.scale, collections.abc.Iterable):
-                # Scale contains multiple elements, one for each value
-                raw_value = tuple(val * scale for val, scale
-                                  in zip(raw_value, self.scale))
-            else:
-                # Use single scale for all values
-                raw_value = raw_value * self.scale
-
-        # apply offset next
-        if self.offset is not None:
-            if isinstance(self.offset, collections.abc.Iterable):
-                # offset contains multiple elements, one for each value
-                raw_value = tuple(val + offset for val, offset
-                                  in zip(raw_value, self.offset))
-            else:
-                # Use single offset for all values
-                raw_value = raw_value + self.offset
-
-        # parser last
-        if self.set_parser is not None:
-            raw_value = self.set_parser(raw_value)
-
-        return raw_value
-
-    def _from_raw_value_to_value(self, raw_value: ParamRawDataType
-                                 ) -> ParamDataType:
-        value: ParamDataType
-
-        if self.get_parser is not None:
-            value = self.get_parser(raw_value)
-        else:
-            value = raw_value
-
-        # apply offset first (native scale)
-        if self.offset is not None and value is not None:
-            # offset values
-            try:
-                value = value - self.offset
-            except TypeError:
-                if isinstance(self.offset, collections.abc.Iterable):
-                    # offset contains multiple elements, one for each value
-                    value = tuple(val - offset for val, offset
-                                  in zip(value, self.offset))
-                elif isinstance(value, collections.abc.Iterable):
-                    # Use single offset for all values
-                    value = tuple(val - self.offset for val in value)
-                else:
-                    raise
-
-        # scale second
-        if self.scale is not None and value is not None:
-            # Scale values
-            try:
-                value = value / self.scale
-            except TypeError:
-                if isinstance(self.scale, collections.abc.Iterable):
-                    # Scale contains multiple elements, one for each value
-                    value = tuple(val / scale for val, scale in zip(value,
-                                                                    self.scale))
-                elif isinstance(value, collections.abc.Iterable):
-                    # Use single scale for all values
-                    value = tuple(val / self.scale for val in value)
-                else:
-                    raise
-
-        if self.inverse_val_mapping is not None:
-            if value in self.inverse_val_mapping:
-                value = self.inverse_val_mapping[value]
-            else:
-                try:
-                    value = self.inverse_val_mapping[int(value)]
-                except (ValueError, KeyError):
-                    raise KeyError(f"'{value}' not in val_mapping")
-
-        return value
-
-    def _wrap_get(self, get_function: Callable[..., ParamDataType]) ->\
-            Callable[..., ParamDataType]:
-        @wraps(get_function)
-        def get_wrapper(*args: Any, **kwargs: Any) -> ParamDataType:
-            if not self.gettable:
-                raise TypeError("Trying to get a parameter"
-                                " that is not gettable.")
-            if self.abstract:
-                raise NotImplementedError(
-                    f"Trying to get an abstract parameter: {self.full_name}"
-                )
-            try:
-                # There might be cases where a .get also has args/kwargs
-                raw_value = get_function(*args, **kwargs)
-
-                value = self._from_raw_value_to_value(raw_value)
-
-                if self._validate_on_get:
-                    self.validate(value)
-
-                self.cache._update_with(value=value, raw_value=raw_value)
-
-                return value
-
-            except Exception as e:
-                e.args = e.args + (f'getting {self}',)
-                raise e
-
-        return get_wrapper
-
-    def _wrap_set(self, set_function: Callable[..., None]) -> \
-            Callable[..., None]:
-        @wraps(set_function)
-        def set_wrapper(value: ParamDataType, **kwargs: Any) -> None:
-            try:
-                if not self.settable:
-                    raise TypeError("Trying to set a parameter"
-                                    " that is not settable.")
-                if self.abstract:
-                    raise NotImplementedError(
-                        f"Trying to set an abstract parameter: {self.full_name}"
-                    )
-                self.validate(value)
-
-                # In some cases intermediate sweep values must be used.
-                # Unless `self.step` is defined, get_sweep_values will return
-                # a list containing only `value`.
-                steps = self.get_ramp_values(value, step=self.step)
-
-                for step_index, val_step in enumerate(steps):
-                    # even if the final value is valid we may be generating
-                    # steps that are not so validate them too
-                    self.validate(val_step)
-
-                    raw_val_step = self._from_value_to_raw_value(val_step)
-
-                    # Check if delay between set operations is required
-                    t_elapsed = time.perf_counter() - self._t_last_set
-                    if t_elapsed < self.inter_delay:
-                        # Sleep until time since last set is larger than
-                        # self.inter_delay
-                        time.sleep(self.inter_delay - t_elapsed)
-
-                    # Start timer to measure execution time of set_function
-                    t0 = time.perf_counter()
-
-                    set_function(raw_val_step, **kwargs)
-
-                    # Update last set time (used for calculating delays)
-                    self._t_last_set = time.perf_counter()
-
-                    # Check if any delay after setting is required
-                    t_elapsed = self._t_last_set - t0
-                    if t_elapsed < self.post_delay:
-                        # Sleep until total time is larger than self.post_delay
-                        time.sleep(self.post_delay - t_elapsed)
-
-                    self.cache._update_with(value=val_step,
-                                            raw_value=raw_val_step)
-
-            except Exception as e:
-                e.args = e.args + (f'setting {self} to {value}',)
-                raise e
-
-        return set_wrapper
-
-    def get_ramp_values(self, value: Union[float, Sized],
-                        step: Optional[float] = None
-                        ) -> Sequence[Union[float, Sized]]:
-        """
-        Return values to sweep from current value to target value.
-        This method can be overridden to have a custom sweep behaviour.
-        It can even be overridden by a generator.
-
-        Args:
-            value: target value
-            step: maximum step size
-
-        Returns:
-            List of stepped values, including target value.
-        """
-        if step is None:
-            return [value]
-        else:
-            if isinstance(value, collections.abc.Sized) and len(value) > 1:
-                raise RuntimeError("Don't know how to step a parameter"
-                                   " with more than one value")
-            if self.get_latest() is None:
-                self.get()
-            start_value = self.get_latest()
-            if not (isinstance(start_value, (int, float)) and
-                    isinstance(value, (int, float))):
-                # parameter is numeric but either one of the endpoints
-                # is not or the starting point is unknown. The later
-                # can happen for a non gettable parameter in the initial set
-                # operation.
-                log.warning(f'cannot sweep {self.name} from {start_value!r} '
-                            f'to {value!r} - jumping.')
-                return [value]
-
-            # drop the initial value, we're already there
-            return permissive_range(start_value, value, step)[1:] + [value]
-
-    def validate(self, value: ParamDataType) -> None:
-        """
-        Validate the value supplied.
-
-        Args:
-            value: value to validate
-
-        Raises:
-            TypeError: If the value is of the wrong type.
-            ValueError: If the value is outside the bounds specified by the
-               validator.
-        """
-        if self.vals is not None:
-            if self._instrument:
-                context = (
-                    (
-                        getattr(self._instrument, "name", "")
-                        or str(self._instrument.__class__)
-                    )
-                    + "."
-                    + self.name
-                )
-            else:
-                context = self.name
-            self.vals.validate(value, 'Parameter: ' + context)
-
-    @property
-    def step(self) -> Optional[float]:
-        """
-        Stepsize that this Parameter uses during set operation.
-        Stepsize must be a positive number or None.
-        If step is a positive number, this is the maximum value change
-        allowed in one hardware call, so a single set can result in many
-        calls to the hardware if the starting value is far from the target.
-        All but the final change will attempt to change by +/- step exactly.
-        If step is None stepping will not be used.
-
-        :getter: Returns the current stepsize.
-        :setter: Sets the value of the step.
-
-        Raises:
-            TypeError: if step is set to not numeric or None
-            ValueError: if step is set to negative
-            TypeError:  if step is set to not integer or None for an
-                integer parameter
-            TypeError: if step is set to not a number on None
-        """
-        return self._step
-
-    @step.setter
-    def step(self, step: Optional[float]) -> None:
-        if step is None:
-            self._step: Optional[float] = step
-        elif not getattr(self.vals, 'is_numeric', True):
-            raise TypeError('you can only step numeric parameters')
-        elif not isinstance(step, (int, float)):
-            raise TypeError('step must be a number')
-        elif step == 0:
-            self._step = None
-        elif step <= 0:
-            raise ValueError('step must be positive')
-        elif isinstance(self.vals, Ints) and not isinstance(step, int):
-            raise TypeError('step must be a positive int for an Ints parameter')
-        else:
-            self._step = step
-
-    @property
-    def post_delay(self) -> float:
-        """
-        Delay time after *start* of set operation, for each set.
-        The actual time will not be shorter than this, but may be longer
-        if the underlying set call takes longer.
-
-        Typically used in conjunction with `step` to create an effective
-        ramp rate, but can also be used without a `step` to enforce a delay
-        *after* every set. One might think of post_delay as how long a set
-        operation is supposed to take. For example, there might be an
-        instrument that needs extra time after setting a parameter although
-        the command for setting the parameter returns quickly.
-
-        :getter: Returns the current post_delay.
-        :setter: Sets the value of the post_delay.
-
-        Raises:
-            TypeError: If delay is not int nor float
-            ValueError: If delay is negative
-        """
-        return self._post_delay
-
-    @post_delay.setter
-    def post_delay(self, post_delay: float) -> None:
-        if not isinstance(post_delay, (int, float)):
-            raise TypeError(
-                f'post_delay ({post_delay}) must be a number')
-        if post_delay < 0:
-            raise ValueError(
-                f'post_delay ({post_delay}) must not be negative')
-        self._post_delay = post_delay
-
-    @property
-    def inter_delay(self) -> float:
-        """
-        Delay time between consecutive set operations.
-        The actual time will not be shorter than this, but may be longer
-        if the underlying set call takes longer.
-
-        Typically used in conjunction with `step` to create an effective
-        ramp rate, but can also be used without a `step` to enforce a delay
-        *between* sets.
-
-        :getter: Returns the current inter_delay.
-        :setter: Sets the value of the inter_delay.
-
-        Raises:
-            TypeError: If delay is not int nor float
-            ValueError: If delay is negative
-        """
-        return self._inter_delay
-
-    @inter_delay.setter
-    def inter_delay(self, inter_delay: float) -> None:
-        if not isinstance(inter_delay, (int, float)):
-            raise TypeError(
-                f'inter_delay ({inter_delay}) must be a number')
-        if inter_delay < 0:
-            raise ValueError(
-                f'inter_delay ({inter_delay}) must not be negative')
-        self._inter_delay = inter_delay
-
-    @property
-    def name(self) -> str:
-        """Name of the parameter. This is identical to :meth:`short_name`."""
-        return self._short_name
-
-    @property
-    def short_name(self) -> str:
-        """Short name of the parameter. This is without the name of the
-        instrument or submodule that the parameter may be bound to. For
-        full name refer to :meth:`full_name`."""
-        return self._short_name
-
-    @property
-    def full_name(self) -> str:
-        """
-        Name of the parameter including the name of the instrument and
-        submodule that the parameter may be bound to. The names are separated
-        by underscores, like this: ``instrument_submodule_parameter``.
-        """
-        return "_".join(self.name_parts)
-
-    @property
-    def instrument(self) -> Optional['InstrumentBase']:
-        """
-        Return the first instrument that this parameter is bound to.
-        E.g if this is bound to a channel it will return the channel
-        and not the instrument that the channel is bound too. Use
-        :meth:`root_instrument` to get the real instrument.
-        """
-        return self._instrument
-
-    @property
-    def root_instrument(self) -> Optional['InstrumentBase']:
-        """
-        Return the fundamental instrument that this parameter belongs too.
-        E.g if the parameter is bound to a channel this will return the
-        fundamental instrument that that channel belongs to. Use
-        :meth:`instrument` to get the channel.
-        """
-        if self._instrument is not None:
-            return self._instrument.root_instrument
-        else:
-            return None
-
-    def set_to(self, value: ParamDataType,
-               allow_changes: bool = False) -> _SetParamContext:
-        """
-        Use a context manager to temporarily set a parameter to a value. By
-        default, the parameter value cannot be changed inside the context.
-        This may be overridden with ``allow_changes=True``.
-
-        Examples:
-
-            >>> from qcodes import Parameter
-            >>> p = Parameter("p", set_cmd=None, get_cmd=None)
-            >>> p.set(2)
-            >>> with p.set_to(3):
-            ...     print(f"p value in with block {p.get()}")  # prints 3
-            ...     p.set(5)  # raises an exception
-            >>> print(f"p value outside with block {p.get()}")  # prints 2
-            >>> with p.set_to(3, allow_changes=True):
-            ...     p.set(5)  # now this works
-            >>> print(f"value after second block: {p.get()}")  # still prints 2
-        """
-        context_manager = _SetParamContext(self, value,
-                                           allow_changes=allow_changes)
-        return context_manager
-
-    def restore_at_exit(self, allow_changes: bool = True) -> _SetParamContext:
-        """
-        Use a context manager to restore the value of a parameter after a
-        ``with`` block.
-
-        By default, the parameter value may be changed inside the block, but
-        this can be prevented with ``allow_changes=False``. This can be
-        useful, for example, for debugging a complex measurement that
-        unintentionally modifies a parameter.
-
-        Example:
-
-            >>> p = Parameter("p", set_cmd=None, get_cmd=None)
-            >>> p.set(2)
-            >>> with p.restore_at_exit():
-            ...     p.set(3)
-            ...     print(f"value inside with block: {p.get()}")  # prints 3
-            >>> print(f"value after with block: {p.get()}")  # prints 2
-            >>> with p.restore_at_exit(allow_changes=False):
-            ...     p.set(5)  # raises an exception
-        """
-        return self.set_to(self.cache(), allow_changes=allow_changes)
-
-    @property
-    def name_parts(self) -> List[str]:
-        """
-        List of the parts that make up the full name of this parameter
-        """
-        if self.instrument is not None:
-            name_parts = getattr(self.instrument, 'name_parts', [])
-            if name_parts == []:
-                # add fallback for the case where someone has bound
-                # the parameter to something that is not an instrument
-                # but perhaps it has a name anyway?
-                name = getattr(self.instrument, 'name', None)
-                if name is not None:
-                    name_parts = [name]
-        else:
-            name_parts = []
-
-        name_parts.append(self.short_name)
-        return name_parts
-
-    @property
-    def gettable(self) -> bool:
-        """
-        Is it allowed to call get on this parameter?
-        """
-        return self._gettable
-
-    @property
-    def settable(self) -> bool:
-        """
-        Is it allowed to call set on this parameter?
-        """
-        return self._settable
-
-    @property
-    def underlying_instrument(self) -> Optional['InstrumentBase']:
-        """
-        Returns an instance of the underlying hardware instrument that this
-        parameter communicates with, per this parameter's implementation.
-
-        This is useful in the case where a parameter does not belongs to
-        an instrument instance that represents a real hardware instrument
-        but actually uses a real hardware instrument in its implementation
-        (e.g. via calls to one or more parameters of that real hardware
-        instrument). This is also useful when a parameter does belong to
-        an instrument instance but that instance does not represent the
-        real hardware instrument that the parameter interacts with: hence
-        ``root_instrument`` of the parameter cannot be the
-        ``hardware_instrument``, however ``underlying_instrument`` can be
-        implemented to return the ``hardware_instrument``.
-
-        By default it returns the ``root_instrument`` of the parameter.
-        """
-        return self.root_instrument
-
-    @property
-    def abstract(self) -> Optional[bool]:
-        return self._abstract
-
-
-class Parameter(_BaseParameter):
-    """
-    A parameter represents a single degree of freedom. Most often,
-    this is the standard parameter for Instruments, though it can also be
-    used as a variable, i.e. storing/retrieving a value, or be subclassed for
-    more complex uses.
-
-    By default only gettable, returning its last value.
-    This behaviour can be modified in two ways:
-
-    1. Providing a ``get_cmd``/``set_cmd``, which can do the following:
-
-       a. callable, with zero args for get_cmd, one arg for set_cmd
-       b. VISA command string
-       c. None, in which case it retrieves its last value for ``get_cmd``,
-          and stores a value for ``set_cmd``
-       d. False, in which case trying to get/set will raise an error.
-
-    2. Creating a subclass with an explicit :meth:`get_raw`/:meth:`set_raw`
-       method.
-
-       This enables more advanced functionality. The :meth:`get_raw` and
-       :meth:`set_raw` methods are automatically wrapped to provide ``get`` and
-       ``set``.
-
-    It is an error to do both 1 and 2. E.g supply a ``get_cmd``/``set_cmd``
-    and implement ``get_raw``/``set_raw``
-
-
-    To detect if a parameter is gettable or settable check the attributes
-    :py:attr:`~gettable` and :py:attr:`~settable` on the parameter.
-
-    Parameters have a ``cache`` object that stores internally the current
-    ``value`` and ``raw_value`` of the parameter. Calling ``cache.get()``
-    (or ``cache()``) simply returns the most recent set or measured value of
-    the parameter.
-
-    Parameter also has a ``.get_latest`` method that duplicates the behavior
-    of ``cache()`` call, as in, it also simply returns the most recent set
-    or measured value.
-
-    Args:
-        name: The local name of the parameter. Should be a valid
-            identifier, ie no spaces or special characters. If this parameter
-            is part of an Instrument or Station, this is how it will be
-            referenced from that parent, ie ``instrument.name`` or
-            ``instrument.parameters[name]``.
-
-        instrument: The instrument this parameter
-            belongs to, if any.
-
-        label: Normally used as the axis label when this
-            parameter is graphed, along with ``unit``.
-
-        unit: The unit of measure. Use ``''`` for unitless.
-
-        snapshot_get: ``False`` prevents any update to the
-            parameter during a snapshot, even if the snapshot was called with
-            ``update=True``, for example, if it takes too long to update,
-            or if the parameter is only meant for measurements hence calling
-            get on it during snapshot may be an error. Default True.
-
-        snapshot_value: ``False`` prevents parameter value to be
-            stored in the snapshot. Useful if the value is large.
-
-        snapshot_exclude: ``True`` prevents parameter to be
-            included in the snapshot. Useful if there are many of the same
-            parameter which are clogging up the snapshot.
-            Default ``False``.
-
-        step: Max increment of parameter value.
-            Larger changes are broken into multiple steps this size.
-            When combined with delays, this acts as a ramp.
-
-        scale: Scale to multiply value with before
-            performing set. the internally multiplied value is stored in
-            ``cache.raw_value``. Can account for a voltage divider.
-
-        inter_delay: Minimum time (in seconds)
-            between successive sets. If the previous set was less than this,
-            it will wait until the condition is met.
-            Can be set to 0 to go maximum speed with no errors.
-
-        post_delay: Time (in seconds) to wait
-            after the *start* of each set, whether part of a sweep or not.
-            Can be set to 0 to go maximum speed with no errors.
-
-        val_mapping: A bi-directional map data/readable values
-            to instrument codes, expressed as a dict:
-            ``{data_val: instrument_code}``
-            For example, if the instrument uses '0' to mean 1V and '1' to mean
-            10V, set val_mapping={1: '0', 10: '1'} and on the user side you
-            only see 1 and 10, never the coded '0' and '1'
-            If vals is omitted, will also construct a matching Enum validator.
-            **NOTE** only applies to get if get_cmd is a string, and to set if
-            set_cmd is a string.
-            You can use ``val_mapping`` with ``get_parser``, in which case
-            ``get_parser`` acts on the return value from the instrument first,
-            then ``val_mapping`` is applied (in reverse).
-
-        get_parser: Function to transform the response
-            from get to the final output value. See also `val_mapping`.
-
-        set_parser: Function to transform the input set
-            value to an encoded value sent to the instrument.
-            See also `val_mapping`.
-
-        vals: Allowed values for setting this parameter.
-            Only relevant if settable. Defaults to ``Numbers()``.
-
-        max_val_age: The max time (in seconds) to trust a
-            saved value obtained from ``cache()`` (or ``cache.get()``, or
-            ``get_latest()``. If this parameter has not been set or measured
-            more recently than this, perform an additional measurement.
-
-        initial_value: Value to set the parameter to at the end of its
-            initialization (this is equivalent to calling
-            ``parameter.set(initial_value)`` after parameter initialization).
-            Cannot be passed together with ``initial_cache_value`` argument.
-
-        initial_cache_value: Value to set the cache of the parameter to
-            at the end of its initialization (this is equivalent to calling
-            ``parameter.cache.set(initial_cache_value)`` after parameter
-            initialization). Cannot be passed together with ``initial_value``
-            argument.
-
-        docstring: Documentation string for the ``__doc__``
-            field of the object. The ``__doc__``  field of the instance is
-            used by some help systems, but not all.
-
-        metadata: Extra information to include with the
-            JSON snapshot of the parameter.
-
-        abstract: Specifies if this parameter is abstract or not. Default
-            is False. If the parameter is 'abstract', it *must* be overridden
-            by a non-abstract parameter before the instrument containing
-            this parameter can be instantiated. We override a parameter by
-            adding one with the same name and unit. An abstract parameter
-            can be added in a base class and overridden in a subclass.
-
-        bind_to_instrument: Should the parameter be registered as a delegate attribute
-            on the instrument passed via the instrument argument.
-    """
-
-    def __init__(
-        self,
-        name: str,
-        instrument: Optional["InstrumentBase"] = None,
-        label: Optional[str] = None,
-        unit: Optional[str] = None,
-        get_cmd: Optional[Union[str, Callable[..., Any], Literal[False]]] = None,
-        set_cmd: Optional[Union[str, Callable[..., Any], Literal[False]]] = False,
-        initial_value: Optional[Union[float, str]] = None,
-        max_val_age: Optional[float] = None,
-        vals: Optional[Validator[Any]] = None,
-        docstring: Optional[str] = None,
-        initial_cache_value: Optional[Union[float, str]] = None,
-        bind_to_instrument: bool = True,
-        **kwargs: Any,
-    ) -> None:
-        if instrument is not None and bind_to_instrument:
-            existing_parameter = instrument.parameters.get(name, None)
-
-            if existing_parameter:
-
-                # this check is redundant since its also in the baseclass
-                # but if we do not put it here it would be an api break
-                # as parameter duplication check won't be done first,
-                # hence for parameters that are duplicates and have
-                # wrong units, users will be getting ValueError where
-                # they used to have KeyError before.
-                if not existing_parameter.abstract:
-                    raise KeyError(
-                        f"Duplicate parameter name {name} on instrument {instrument}"
-                    )
-
-                existing_unit = getattr(existing_parameter, "unit", None)
-                if existing_unit != unit:
-                    raise ValueError(
-                        f"The unit of the parameter '{name}' is '{unit}'. "
-                        f"This is inconsistent with the unit defined in the "
-                        f"base class"
-                    )
-
-        super().__init__(
-            name=name,
-            instrument=instrument,
-            vals=vals,
-            max_val_age=max_val_age,
-            bind_to_instrument=bind_to_instrument,
-            **kwargs,
-        )
-
-        no_instrument_get = not self.gettable and \
-            (get_cmd is None or get_cmd is False)
-        # TODO: a matching check should be in _BaseParameter but
-        #   due to the current limited design the _BaseParameter cannot
-        #   know if this subclass will supply a get_cmd
-        #   To work around this a RunTime check is put into get of GetLatest
-        #   and into get of _Cache
-        if max_val_age is not None and no_instrument_get:
-            raise SyntaxError('Must have get method or specify get_cmd '
-                              'when max_val_age is set')
-
-        # Enable set/get methods from get_cmd/set_cmd if given and
-        # no `get`/`set` or `get_raw`/`set_raw` methods have been defined
-        # in the scope of this class.
-        # (previous call to `super().__init__` wraps existing
-        # get_raw/set_raw into get/set methods)
-        if self.gettable and get_cmd not in (None, False):
-            raise TypeError("Supplying a not None or False `get_cmd` to a Parameter"
-                            " that already implements"
-                            " get_raw is an error.")
-        elif not self.gettable and get_cmd is not False:
-            if get_cmd is None:
-                self.get_raw = (  # type: ignore[assignment]
-                    lambda: self.cache.raw_value)
-            else:
-                if isinstance(get_cmd, str) and instrument is None:
-                    raise TypeError(
-                        f"Cannot use a str get_cmd without "
-                        f"binding to an instrument. "
-                        f"Got: get_cmd {get_cmd} for parameter {name}"
-                    )
-
-                exec_str_ask = getattr(instrument, "ask", None) if instrument else None
-
-                self.get_raw = Command(arg_count=0,  # type: ignore[assignment]
-                                       cmd=get_cmd,
-                                       exec_str=exec_str_ask)
-            self._gettable = True
-            self.get = self._wrap_get(self.get_raw)
-
-        if self.settable and set_cmd not in (None, False):
-            raise TypeError("Supplying a not None or False `set_cmd` to a Parameter"
-                            " that already implements"
-                            " set_raw is an error.")
-        elif not self.settable and set_cmd is not False:
-            if set_cmd is None:
-                self.set_raw: Callable[..., Any] = lambda x: x
-            else:
-                if isinstance(set_cmd, str) and instrument is None:
-                    raise TypeError(
-                        f"Cannot use a str set_cmd without "
-                        f"binding to an instrument. "
-                        f"Got: set_cmd {set_cmd} for parameter {name}"
-                    )
-
-                exec_str_write = (
-                    getattr(instrument, "write", None) if instrument else None
-                )
-                self.set_raw = Command(
-                    arg_count=1, cmd=set_cmd, exec_str=exec_str_write
-                )
-            self._settable = True
-            self.set = self._wrap_set(self.set_raw)
-
-        self._meta_attrs.extend(['label', 'unit', 'vals'])
-
-        #: Label of the data used for plots etc.
-        self.label: str = name if label is None else label
-
-        self.unit = unit if unit is not None else ''
-        self._unitval: str
-
-        if initial_value is not None and initial_cache_value is not None:
-            raise SyntaxError('It is not possible to specify both of the '
-                              '`initial_value` and `initial_cache_value` '
-                              'keyword arguments.')
-
-        if initial_value is not None:
-            self.set(initial_value)
-
-        if initial_cache_value is not None:
-            self.cache.set(initial_cache_value)
-
-        # generate default docstring
-        self.__doc__ = os.linesep.join((
-            'Parameter class:',
-            '',
-            '* `name` %s' % self.name,
-            '* `label` %s' % self.label,
-            '* `unit` %s' % self.unit,
-            '* `vals` %s' % repr(self.vals)))
-
-        if docstring is not None:
-            self.__doc__ = os.linesep.join((
-                docstring,
-                '',
-                self.__doc__))
-
-    @property
-    def unit(self) -> str:
-        """
-        The unit of measure. Use ``''`` (the empty string)
-        for unitless.
-        """
-        return self._unitval
-
-    @unit.setter
-    def unit(self, unit: str) -> None:
-        self._unitval = unit
-
-    def __getitem__(self, keys: Any) -> 'SweepFixedValues':
-        """
-        Slice a Parameter to get a SweepValues object
-        to iterate over during a sweep
-        """
-        return SweepFixedValues(self, keys)
-
-    def increment(self, value: ParamDataType) -> None:
-        """ Increment the parameter with a value
-
-        Args:
-            value: Value to be added to the parameter.
-        """
-        self.set(self.get() + value)
-
-    def sweep(self, start: float, stop: float,
-              step: Optional[float] = None,
-              num: Optional[int] = None) -> SweepFixedValues:
-        """
-        Create a collection of parameter values to be iterated over.
-        Requires `start` and `stop` and (`step` or `num`)
-        The sign of `step` is not relevant.
-
-        Args:
-            start: The starting value of the sequence.
-            stop: The end value of the sequence.
-            step:  Spacing between values.
-            num: Number of values to generate.
-
-        Returns:
-            SweepFixedValues: Collection of parameter values to be
-            iterated over.
-
-        Examples:
-            >>> sweep(0, 10, num=5)
-             [0.0, 2.5, 5.0, 7.5, 10.0]
-            >>> sweep(5, 10, step=1)
-            [5.0, 6.0, 7.0, 8.0, 9.0, 10.0]
-            >>> sweep(15, 10.5, step=1.5)
-            >[15.0, 13.5, 12.0, 10.5]
-        """
-        return SweepFixedValues(self, start=start, stop=stop,
-                                step=step, num=num)
-
-
-class ParameterWithSetpoints(Parameter):
-    """
-    A parameter that has associated setpoints. The setpoints is nothing
-    more than a list of other parameters that describe the values, names
-    and units of the setpoint axis for this parameter.
-
-    In most cases this will probably be a parameter that returns an array.
-    It is expected that the setpoint arrays are 1D arrays such that the
-    combined shape of the parameter e.g. if parameter is of shape (m,n)
-    `setpoints` is a list of parameters of shape (m,) and (n,)
-
-    In all other ways this is identical to  :class:`Parameter`. See the
-    documentation of :class:`Parameter` for more details.
-    """
-
-    def __init__(self, name: str, *,
-                 vals: Optional[Validator[Any]] = None,
-                 setpoints: Optional[Sequence[_BaseParameter]] = None,
-                 snapshot_get: bool = False,
-                 snapshot_value: bool = False,
-                 **kwargs: Any) -> None:
-
-        if not isinstance(vals, Arrays):
-            raise ValueError(f"A ParameterWithSetpoints must have an Arrays "
-                             f"validator got {type(vals)}")
-        if vals.shape_unevaluated is None:
-            raise RuntimeError("A ParameterWithSetpoints must have a shape "
-                               "defined for its validator.")
-
-        super().__init__(name=name, vals=vals, snapshot_get=snapshot_get,
-                         snapshot_value=snapshot_value, **kwargs)
-        if setpoints is None:
-            self.setpoints: Sequence[_BaseParameter] = []
-        else:
-            self.setpoints = setpoints
-
-        self._validate_on_get = True
-
-    @property
-    def setpoints(self) -> Sequence[_BaseParameter]:
-        """
-        Sequence of parameters to use as setpoints for this parameter.
-
-        :getter: Returns a list of parameters currently used for setpoints.
-        :setter: Sets the parameters to be used as setpoints from a sequence.
-            The combined shape of the parameters supplied must be consistent
-            with the data shape of the data returned from get on the parameter.
-        """
-        return self._setpoints
-
-    @setpoints.setter
-    def setpoints(self, setpoints: Sequence[_BaseParameter]) -> None:
-        for setpointarray in setpoints:
-            if not isinstance(setpointarray, Parameter):
-                raise TypeError(f"Setpoints is of type {type(setpointarray)}"
-                                f" expcected a QCoDeS parameter")
-        self._setpoints = setpoints
-
-    def validate_consistent_shape(self) -> None:
-        """
-        Verifies that the shape of the Array Validator of the parameter
-        is consistent with the Validator of the Setpoints. This requires that
-        both the setpoints and the actual parameters have validators
-        of type Arrays with a defined shape.
-        """
-
-        if not isinstance(self.vals, Arrays):
-            raise ValueError(f"Can only validate shapes for parameters "
-                             f"with Arrays validator. {self.name} does "
-                             f"not have an Arrays validator.")
-        output_shape = self.vals.shape_unevaluated
-        setpoints_shape_list: List[Optional[Union[int, Callable[[], int]]]] = []
-        for sp in self.setpoints:
-            if not isinstance(sp.vals, Arrays):
-                raise ValueError(f"Can only validate shapes for parameters "
-                                 f"with Arrays validator. {sp.name} is "
-                                 f"a setpoint vector but does not have an "
-                                 f"Arrays validator")
-            if sp.vals.shape_unevaluated is not None:
-                setpoints_shape_list.extend(sp.vals.shape_unevaluated)
-            else:
-                setpoints_shape_list.append(sp.vals.shape_unevaluated)
-        setpoints_shape = tuple(setpoints_shape_list)
-
-        if output_shape is None:
-            raise ValueError(f"Trying to validate shape but parameter "
-                             f"{self.name} does not define a shape")
-        if None in output_shape or None in setpoints_shape:
-            raise ValueError(f"One or more dimensions have unknown shape "
-                             f"when comparing output: {output_shape} to "
-                             f"setpoints: {setpoints_shape}")
-
-        if output_shape != setpoints_shape:
-            raise ValueError(f"Shape of output is not consistent with "
-                             f"setpoints. Output is shape {output_shape} and "
-                             f"setpoints are shape {setpoints_shape}")
-        log.info(f"For parameter {self.full_name} verified "
-                 f"that {output_shape} matches {setpoints_shape}")
-
-    def validate(self, value: ParamDataType) -> None:
-        """
-        Overwrites the standard ``validate`` method to also check the the
-        parameter has consistent shape with its setpoints. This only makes
-        sense if the parameter has an Arrays
-        validator
-
-        Arguments are passed to the super method
-        """
-        if isinstance(self.vals, Arrays):
-            self.validate_consistent_shape()
-        super().validate(value)
-
-
-class DelegateParameter(Parameter):
-    """
-    The :class:`.DelegateParameter` wraps a given `source` :class:`Parameter`.
-    Setting/getting it results in a set/get of the source parameter with
-    the provided arguments.
-
-    The reason for using a :class:`DelegateParameter` instead of the
-    source parameter is to provide all the functionality of the Parameter
-    base class without overwriting properties of the source: for example to
-    set a different scaling factor and unit on the :class:`.DelegateParameter`
-    without changing those in the source parameter.
-
-    The :class:`DelegateParameter` supports changing the `source`
-    :class:`Parameter`. :py:attr:`~gettable`, :py:attr:`~settable` and
-    :py:attr:`snapshot_value` properties automatically follow the source
-    parameter. If source is set to ``None`` :py:attr:`~gettable` and
-    :py:attr:`~settable` will always be ``False``. It is therefore an error
-    to call get and set on a :class:`DelegateParameter` without a `source`.
-    Note that a parameter without a source can be snapshotted correctly.
-
-    :py:attr:`.unit` and :py:attr:`.label` can either be set when constructing
-    a :class:`DelegateParameter` or inherited from the source
-    :class:`Parameter`. If inherited they will automatically change when
-    changing the source. Otherwise they will remain fixed.
-
-    Note:
-        DelegateParameter only supports mappings between the
-        :class:`.DelegateParameter` and :class:`.Parameter` that are invertible
-        (e.g. a bijection). It is therefor not allowed to create a
-        :class:`.DelegateParameter` that performs non invertible
-        transforms in its ``get_raw`` method.
-
-        A DelegateParameter is not registered on the instrument by default.
-        You should pass ``bind_to_instrument=True`` if you want this to
-        be the case.
-    """
-
-    class _DelegateCache:
-        def __init__(self,
-                     parameter: 'DelegateParameter'):
-            self._parameter = parameter
-            self._marked_valid: bool = False
-
-        @property
-        def raw_value(self) -> ParamRawDataType:
-            """
-            raw_value is an attribute that surfaces the raw value from the
-            cache. In the case of a :class:`DelegateParameter` it reflects
-            the value of the cache of the source.
-
-            Strictly speaking it should represent that value independent of
-            its validity according to the `max_val_age` but in fact it does
-            lose its validity when the maximum value age has been reached.
-            This bug will not be fixed since the `raw_value` property will be
-            removed soon.
-            """
-            if self._parameter.source is None:
-                raise TypeError("Cannot get the raw value of a "
-                                "DelegateParameter that delegates to None")
-            return self._parameter.source.cache.get(get_if_invalid=False)
-
-        @property
-        def max_val_age(self) -> Optional[float]:
-            if self._parameter.source is None:
-                return None
-            return self._parameter.source.cache.max_val_age
-
-        @property
-        def timestamp(self) -> Optional[datetime]:
-            if self._parameter.source is None:
-                return None
-            return self._parameter.source.cache.timestamp
-
-        @property
-        def valid(self) -> bool:
-            if self._parameter.source is None:
-                return False
-            source_cache = self._parameter.source.cache
-            return source_cache.valid
-
-        def invalidate(self) -> None:
-            if self._parameter.source is not None:
-                self._parameter.source.cache.invalidate()
-
-        def get(self, get_if_invalid: bool = True) -> ParamDataType:
-            if self._parameter.source is None:
-                raise TypeError("Cannot get the cache of a "
-                                "DelegateParameter that delegates to None")
-            return self._parameter._from_raw_value_to_value(
-                self._parameter.source.cache.get(get_if_invalid=get_if_invalid))
-
-        def set(self, value: ParamDataType) -> None:
-            if self._parameter.source is None:
-                raise TypeError("Cannot set the cache of a DelegateParameter "
-                                "that delegates to None")
-            self._parameter.validate(value)
-            self._parameter.source.cache.set(
-                self._parameter._from_value_to_raw_value(value))
-
-        def _set_from_raw_value(self, value: ParamRawDataType) -> None:
-            if self._parameter.source is None:
-                raise TypeError("Cannot set the cache of a DelegateParameter "
-                                "that delegates to None")
-            self._parameter.source.cache.set(value)
-
-        def _update_with(self, *,
-                         value: ParamDataType,
-                         raw_value: ParamRawDataType,
-                         timestamp: Optional[datetime] = None
-                         ) -> None:
-            """
-            This method is needed for interface consistency with ``._Cache``
-            because it is used by ``_BaseParameter`` in
-            ``_wrap_get``/``_wrap_set``. Due to the fact that the source
-            parameter already maintains it's own cache and the cache of the
-            delegate parameter mirrors the cache of the source parameter by
-            design, this method is just a noop.
-            """
-            pass
-
-        def __call__(self) -> ParamDataType:
-            return self.get(get_if_invalid=True)
-
-    def __init__(
-        self,
-        name: str,
-        source: Optional[Parameter],
-        *args: Any,
-        **kwargs: Any,
-    ):
-        if "bind_to_instrument" not in kwargs.keys():
-            kwargs["bind_to_instrument"] = False
-
-        self._attr_inherit = {"label": {"fixed": False,
-                                        "value_when_without_source": name},
-                              "unit": {"fixed": False,
-                                       "value_when_without_source": ""}}
-
-        for attr, attr_props in self._attr_inherit.items():
-            if attr in kwargs:
-                attr_props["fixed"] = True
-            else:
-                attr_props["fixed"] = False
-            source_attr = getattr(source, attr,
-                                  attr_props["value_when_without_source"])
-            kwargs[attr] = kwargs.get(attr, source_attr)
-
-        for cmd in ('set_cmd', 'get_cmd'):
-            if cmd in kwargs:
-                raise KeyError(f'It is not allowed to set "{cmd}" of a '
-                               f'DelegateParameter because the one of the '
-                               f'source parameter is supposed to be used.')
-        if source is None and ("initial_cache_value" in kwargs
-                               or "initial_value" in kwargs):
-            raise KeyError("It is not allowed to supply 'initial_value'"
-                           " or 'initial_cache_value' "
-                           "without a source.")
-
-        initial_cache_value = kwargs.pop("initial_cache_value", None)
-        self.source = source
-        super().__init__(name, *args, **kwargs)
-        # explicitly set the source properties as
-        # init will overwrite the ones set when assigning source
-        self._set_properties_from_source(source)
-
-        self.cache = self._DelegateCache(self)
-        if initial_cache_value is not None:
-            self.cache.set(initial_cache_value)
-
-    @property
-    def source(self) -> Optional[Parameter]:
-        """
-        The source parameter that this :class:`DelegateParameter` is bound to
-        or ``None`` if this  :class:`DelegateParameter` is unbound.
-
-        :getter: Returns the current source.
-        :setter: Sets the source.
-        """
-        return self._source
-
-    @source.setter
-    def source(self, source: Optional[Parameter]) -> None:
-        self._set_properties_from_source(source)
-        self._source: Optional[Parameter] = source
-
-    def _set_properties_from_source(self, source: Optional[Parameter]) -> None:
-        if source is None:
-            self._gettable = False
-            self._settable = False
-            self._snapshot_value = False
-        else:
-            self._gettable = source.gettable
-            self._settable = source.settable
-            self._snapshot_value = source._snapshot_value
-
-        for attr, attr_props in self._attr_inherit.items():
-            if not attr_props["fixed"]:
-                attr_val = getattr(source,
-                                   attr,
-                                   attr_props["value_when_without_source"])
-                setattr(self, attr, attr_val)
-
-    # pylint: disable=method-hidden
-    def get_raw(self) -> Any:
-        if self.source is None:
-            raise TypeError("Cannot get the value of a DelegateParameter "
-                            "that delegates to a None source.")
-        return self.source.get()
-
-    # pylint: disable=method-hidden
-    def set_raw(self, value: Any) -> None:
-        if self.source is None:
-            raise TypeError("Cannot set the value of a DelegateParameter "
-                            "that delegates to a None source.")
-        self.source(value)
-
-    def snapshot_base(self, update: Optional[bool] = True,
-                      params_to_skip_update: Optional[Sequence[str]] = None
-                      ) -> Dict[Any, Any]:
-        snapshot = super().snapshot_base(
-            update=update,
-            params_to_skip_update=params_to_skip_update
-        )
-        source_parameter_snapshot = None if self.source is None \
-            else self.source.snapshot(update=update)
-        snapshot.update(
-            {'source_parameter': source_parameter_snapshot}
-        )
-        return snapshot
-
-
-class ArrayParameter(_BaseParameter):
-    """
-    A gettable parameter that returns an array of values.
-    Not necessarily part of an instrument.
-
-    For new driver we strongly recommend using
-    :class:`.ParameterWithSetpoints` which is both more flexible and
-    significantly easier to use
-
-    Subclasses should define a ``.get_raw`` method, which returns an array.
-    This method is automatically wrapped to provide a ``.get`` method.
-
-    :class:`.ArrayParameter` can be used in both a
-    :class:`qcodes.dataset.measurements.Measurement`
-    as well as in the legacy :class:`qcodes.loops.Loop`
-    and :class:`qcodes.measure.Measure` measurements
-
-    When used in a ``Loop`` or ``Measure`` operation, this will be entered
-    into a single ``DataArray``, with extra dimensions added by the ``Loop``.
-    The constructor args describe the array we expect from each ``.get`` call
-    and how it should be handled.
-
-    For now you must specify upfront the array shape, and this cannot change
-    from one call to the next. Later we intend to require only that you specify
-    the dimension, and the size of each dimension can vary from call to call.
-
-    Args:
-        name: The local name of the parameter. Should be a valid
-            identifier, i.e. no spaces or special characters. If this parameter
-            is part of an ``Instrument`` or ``Station``, this is how it will be
-            referenced from that parent, i.e. ``instrument.name`` or
-            ``instrument.parameters[name]``
-
-        shape: The shape (as used in numpy arrays) of the array
-            to expect. Scalars should be denoted by (), 1D arrays as (n,),
-            2D arrays as (n, m), etc.
-
-        instrument: The instrument this parameter
-            belongs to, if any.
-
-        label: Normally used as the axis label when this
-            parameter is graphed, along with ``unit``.
-
-        unit: The unit of measure. Use ``''`` for unitless.
-
-        setpoints: ``array`` can be a DataArray, numpy.ndarray, or sequence.
-            The setpoints for each dimension of the returned array. An
-            N-dimension item should have N setpoint arrays, where the first is
-            1D, the second 2D, etc.
-            If omitted for any or all items, defaults to integers from zero in
-            each respective direction.
-            **Note**: if the setpoints will be different each measurement,
-            leave this out and return the setpoints (with extra names) in
-            ``.get``.
-
-        setpoint_names: One identifier (like ``name``) per setpoint array.
-            Ignored if a setpoint is a DataArray, which already has a name.
-
-        setpoint_labels: One label (like ``labels``) per setpoint array.
-            Ignored if a setpoint is a DataArray, which already has a label.
-
-        setpoint_units: One unit (like ``v``) per setpoint array. Ignored
-            if a setpoint is a DataArray, which already has a unit.
-
-        docstring: documentation string for the ``__doc__``
-            field of the object. The ``__doc__`` field of the instance
-            is used by some help systems, but not all.
-
-        snapshot_get: Prevent any update to the parameter, for example
-            if it takes too long to update. Default ``True``.
-
-        snapshot_value: Should the value of the parameter be stored in the
-            snapshot. Unlike Parameter this defaults to False as
-            ArrayParameters are potentially huge.
-
-        snapshot_exclude: ``True`` prevents parameter to be
-            included in the snapshot. Useful if there are many of the same
-            parameter which are clogging up the snapshot.
-
-            Default ``False``.
-
-        metadata: Extra information to include with the
-            JSON snapshot of the parameter.
-    """
-
-    def __init__(
-        self,
-        name: str,
-        shape: Sequence[int],
-        instrument: Optional["InstrumentBase"] = None,
-        label: Optional[str] = None,
-        unit: Optional[str] = None,
-        setpoints: Optional[Sequence[Any]] = None,
-        setpoint_names: Optional[Sequence[str]] = None,
-        setpoint_labels: Optional[Sequence[str]] = None,
-        setpoint_units: Optional[Sequence[str]] = None,
-        docstring: Optional[str] = None,
-        snapshot_get: bool = True,
-        snapshot_value: bool = False,
-        snapshot_exclude: bool = False,
-        metadata: Optional[Mapping[Any, Any]] = None,
-        **kwargs: Any,
-    ) -> None:
-        super().__init__(
-            name,
-            instrument,
-            snapshot_get,
-            metadata,
-            snapshot_value=snapshot_value,
-            snapshot_exclude=snapshot_exclude,
-            **kwargs,
-        )
-
-        if self.settable:
-            # TODO (alexcjohnson): can we support, ala Combine?
-            raise AttributeError('ArrayParameters do not support set '
-                                 'at this time.')
-
-        self._meta_attrs.extend(['setpoint_names', 'setpoint_labels',
-                                 'setpoint_units', 'label', 'unit'])
-
-        self.label = name if label is None else label
-        self.unit = unit if unit is not None else ''
-
-        nt: Type[None] = type(None)
-
-        if not is_sequence_of(shape, int):
-            raise ValueError('shapes must be a tuple of ints, not ' +
-                             repr(shape))
-        self.shape = shape
-
-        # require one setpoint per dimension of shape
-        sp_shape = (len(shape),)
-
-        sp_types = (nt, DataArray, collections.abc.Sequence,
-                    collections.abc.Iterator, numpy.ndarray)
-        if (setpoints is not None and
-                not is_sequence_of(setpoints, sp_types, shape=sp_shape)):
-            raise ValueError('setpoints must be a tuple of arrays')
-        if (setpoint_names is not None and
-                not is_sequence_of(setpoint_names, (nt, str), shape=sp_shape)):
-            raise ValueError('setpoint_names must be a tuple of strings')
-        if (setpoint_labels is not None and
-                not is_sequence_of(setpoint_labels, (nt, str),
-                                   shape=sp_shape)):
-            raise ValueError('setpoint_labels must be a tuple of strings')
-        if (setpoint_units is not None and
-                not is_sequence_of(setpoint_units, (nt, str),
-                                   shape=sp_shape)):
-            raise ValueError('setpoint_units must be a tuple of strings')
-
-        self.setpoints = setpoints
-        self.setpoint_names = setpoint_names
-        self.setpoint_labels = setpoint_labels
-        self.setpoint_units = setpoint_units
-
-        self.__doc__ = os.linesep.join((
-            'Parameter class:',
-            '',
-            '* `name` %s' % self.name,
-            '* `label` %s' % self.label,
-            '* `unit` %s' % self.unit,
-            '* `shape` %s' % repr(self.shape)))
-
-        if docstring is not None:
-            self.__doc__ = os.linesep.join((
-                docstring,
-                '',
-                self.__doc__))
-
-        if not self.gettable and not self.settable:
-            raise AttributeError('ArrayParameter must have a get, set or both')
-
-    @property
-    def setpoint_full_names(self) -> Optional[Sequence[str]]:
-        """
-        Full names of setpoints including instrument names if available
-        """
-        if self.setpoint_names is None:
-            return None
-        # omit the last part of name_parts which is the parameter name
-        # and not part of the setpoint names
-        inst_name = "_".join(self.name_parts[:-1])
-        if inst_name != '':
-            spnames = []
-            for spname in self.setpoint_names:
-                if spname is not None:
-                    spnames.append(inst_name + '_' + spname)
-                else:
-                    spnames.append(None)
-            return tuple(spnames)
-        else:
-            return self.setpoint_names
-
-
-def _is_nested_sequence_or_none(obj: Any,
-                                types: Optional[Union[
-                                    Type[object],
-                                    Tuple[Type[object], ...]]],
-                                shapes: Sequence[Sequence[Optional[int]]]
-                                ) -> bool:
-    """Validator for MultiParameter setpoints/names/labels"""
-    if obj is None:
-        return True
-
-    if not is_sequence_of(obj, tuple, shape=(len(shapes),)):
-        return False
-
-    for obji, shapei in zip(obj, shapes):
-        if not is_sequence_of(obji, types, shape=(len(shapei),)):
-            return False
-
-    return True
-
-
-class MultiParameter(_BaseParameter):
-    """
-    A gettable parameter that returns multiple values with separate names,
-    each of arbitrary shape. Not necessarily part of an instrument.
-
-    Subclasses should define a ``.get_raw`` method, which returns a sequence of
-    values. This method is automatically wrapped to provide a ``.get`` method.
-    When used in a legacy  method``Loop`` or ``Measure`` operation, each of
-    these values will be entered into a different ``DataArray``. The
-    constructor args describe what data we expect from each ``.get`` call
-    and how it should be handled. ``.get`` should always return the same
-    number of items, and most of the constructor arguments should be tuples
-    of that same length.
-
-    For now you must specify upfront the array shape of each item returned by
-    ``.get_raw``, and this cannot change from one call to the next. Later, we
-    intend to require only that you specify the dimension of each item
-    returned, and the size of each dimension can vary from call to call.
-
-    Args:
-        name: The local name of the whole parameter. Should be a valid
-            identifier, ie no spaces or special characters. If this parameter
-            is part of an Instrument or Station, this is how it will be
-            referenced from that parent, i.e. ``instrument.name`` or
-            ``instrument.parameters[name]``.
-
-        names: A name for each item returned by a ``.get``
-            call. Will be used as the basis of the ``DataArray`` names
-            when this parameter is used to create a ``DataSet``.
-
-        shapes: The shape (as used in numpy arrays) of
-            each item. Scalars should be denoted by (), 1D arrays as (n,),
-            2D arrays as (n, m), etc.
-
-        instrument: The instrument this parameter
-            belongs to, if any.
-
-        labels: A label for each item. Normally used
-            as the axis label when a component is graphed, along with the
-            matching entry from ``units``.
-
-        units: A unit of measure for each item.
-            Use ``''`` or ``None`` for unitless values.
-
-        setpoints: ``array`` can be a DataArray, numpy.ndarray, or sequence.
-            The setpoints for each returned array. An N-dimension item should
-            have N setpoint arrays, where the first is 1D, the second 2D, etc.
-            If omitted for any or all items, defaults to integers from zero in
-            each respective direction.
-            **Note**: if the setpoints will be different each measurement,
-            leave this out and return the setpoints (with extra names) in
-            ``.get``.
-
-        setpoint_names: One identifier (like
-            ``name``) per setpoint array. Ignored if a setpoint is a
-            DataArray, which already has a name.
-
-        setpoint_labels: One label (like
-            ``labels``) per setpoint array. Ignored if a setpoint is a
-            DataArray, which already has a label.
-
-        setpoint_units: One unit (like
-            ``V``) per setpoint array. Ignored if a setpoint is a
-            DataArray, which already has a unit.
-
-        docstring: Documentation string for the ``__doc__``
-            field of the object. The ``__doc__`` field of the  instance is
-            used by some help systems, but not all
-
-        snapshot_get: Prevent any update to the parameter, for example
-            if it takes too long to update. Default ``True``.
-
-        snapshot_value: Should the value of the parameter be stored in the
-            snapshot. Unlike Parameter this defaults to False as
-            MultiParameters are potentially huge.
-
-        snapshot_exclude: True prevents parameter to be
-            included in the snapshot. Useful if there are many of the same
-            parameter which are clogging up the snapshot.
-            Default ``False``.
-
-        metadata: Extra information to include with the
-            JSON snapshot of the parameter.
-    """
-
-    def __init__(
-        self,
-        name: str,
-        names: Sequence[str],
-        shapes: Sequence[Sequence[int]],
-        instrument: Optional["InstrumentBase"] = None,
-        labels: Optional[Sequence[str]] = None,
-        units: Optional[Sequence[str]] = None,
-        setpoints: Optional[Sequence[Sequence[Any]]] = None,
-        setpoint_names: Optional[Sequence[Sequence[str]]] = None,
-        setpoint_labels: Optional[Sequence[Sequence[str]]] = None,
-        setpoint_units: Optional[Sequence[Sequence[str]]] = None,
-        docstring: Optional[str] = None,
-        snapshot_get: bool = True,
-        snapshot_value: bool = False,
-        snapshot_exclude: bool = False,
-        metadata: Optional[Mapping[Any, Any]] = None,
-        **kwargs: Any,
-    ) -> None:
-        super().__init__(
-            name,
-            instrument,
-            snapshot_get,
-            metadata,
-            snapshot_value=snapshot_value,
-            snapshot_exclude=snapshot_exclude,
-            **kwargs,
-        )
-
-        self._meta_attrs.extend(['setpoint_names', 'setpoint_labels',
-                                 'setpoint_units', 'names', 'labels', 'units'])
-
-        if not is_sequence_of(names, str):
-            raise ValueError('names must be a tuple of strings, not ' +
-                             repr(names))
-
-        self.names = tuple(names)
-        self.labels = labels if labels is not None else names
-        self.units = units if units is not None else [''] * len(names)
-
-        nt: Type[None] = type(None)
-
-        if (not is_sequence_of(shapes, int, depth=2) or
-                len(shapes) != len(names)):
-            raise ValueError('shapes must be a tuple of tuples '
-                             'of ints, not ' + repr(shapes))
-        self.shapes = shapes
-
-        sp_types = (nt, DataArray, collections.abc.Sequence,
-                    collections.abc.Iterator, numpy.ndarray)
-        if not _is_nested_sequence_or_none(setpoints, sp_types, shapes):
-            raise ValueError('setpoints must be a tuple of tuples of arrays')
-
-        if not _is_nested_sequence_or_none(setpoint_names, (nt, str), shapes):
-            raise ValueError(
-                'setpoint_names must be a tuple of tuples of strings')
-
-        if not _is_nested_sequence_or_none(setpoint_labels, (nt, str), shapes):
-            raise ValueError(
-                'setpoint_labels must be a tuple of tuples of strings')
-
-        if not _is_nested_sequence_or_none(setpoint_units, (nt, str), shapes):
-            raise ValueError(
-                'setpoint_units must be a tuple of tuples of strings')
-
-        self.setpoints = setpoints
-        self.setpoint_names = setpoint_names
-        self.setpoint_labels = setpoint_labels
-        self.setpoint_units = setpoint_units
-
-        self.__doc__ = os.linesep.join((
-            'MultiParameter class:',
-            '',
-            '* `name` %s' % self.name,
-            '* `names` %s' % ', '.join(self.names),
-            '* `labels` %s' % ', '.join(self.labels),
-            '* `units` %s' % ', '.join(self.units)))
-
-        if docstring is not None:
-            self.__doc__ = os.linesep.join((
-                docstring,
-                '',
-                self.__doc__))
-
-        if not self.gettable and not self.settable:
-            raise AttributeError('MultiParameter must have a get, set or both')
-
-    @property
-    def short_names(self) -> Tuple[str, ...]:
-        """
-        short_names is identical to names i.e. the names of the parameter
-        parts but does not add the instrument name.
-
-        It exists for consistency with instruments and other parameters.
-        """
-
-        return self.names
-
-    @property
-    def full_names(self) -> Tuple[str, ...]:
-        """
-        Names of the parameter components including the name of the instrument
-        and submodule that the parameter may be bound to. The name parts are
-        separated by underscores, like this: ``instrument_submodule_parameter``
-        """
-        inst_name = "_".join(self.name_parts[:-1])
-        if inst_name != "":
-            return tuple(inst_name + "_" + name for name in self.names)
-        else:
-            return self.names
-
-    @property
-    def setpoint_full_names(self) -> Optional[Sequence[Sequence[str]]]:
-        """
-        Full names of setpoints including instrument names, if available
-        """
-        if self.setpoint_names is None:
-            return None
-        # omit the last part of name_parts which is the parameter name
-        # and not part of the setpoint names
-        inst_name = "_".join(self.name_parts[:-1])
-        if inst_name != '':
-            full_sp_names = []
-            for sp_group in self.setpoint_names:
-                full_sp_names_subgroupd = []
-                for spname in sp_group:
-                    if spname is not None:
-                        full_sp_names_subgroupd.append(
-                            inst_name + '_' + spname)
-                    else:
-                        full_sp_names_subgroupd.append(None)
-                full_sp_names.append(tuple(full_sp_names_subgroupd))
-
-            return tuple(full_sp_names)
-        else:
-            return self.setpoint_names
-
-
-class _CacheProtocol(Protocol):
-    """
-    This protocol defines the interface that a Parameter Cache implementation
-    must implement. This is currently used for 2 implementations, one in
-    _BaseParameter and a specialized one in DelegateParameter.
-    """
-    @property
-    def raw_value(self) -> ParamRawDataType:
-        ...
-
-    @property
-    def timestamp(self) -> Optional[datetime]:
-        ...
-
-    @property
-    def max_val_age(self) -> Optional[float]:
-        ...
-
-    @property
-    def valid(self) -> bool:
-        ...
-
-    def invalidate(self) -> None:
-        ...
-
-    def set(self, value: ParamDataType) -> None:
-        ...
-
-    def _set_from_raw_value(self, raw_value: ParamRawDataType) -> None:
-        ...
-
-    def get(self, get_if_invalid: bool = True) -> ParamDataType:
-        ...
-
-    def _update_with(self, *,
-                     value: ParamDataType,
-                     raw_value: ParamRawDataType,
-                     timestamp: Optional[datetime] = None
-                     ) -> None:
-        ...
-
-    def __call__(self) -> ParamDataType:
-        ...
-
-
-class _Cache:
-    """
-    Cache object for parameter to hold its value and raw value
-
-    It also implements ``set`` method for setting parameter's value without
-    invoking its ``set_cmd``, and ``get`` method that allows to retrieve the
-    cached value of the parameter without calling ``get_cmd`` might be called
-    unless the cache is invalid.
-
-    Args:
-         parameter: instance of the parameter that this cache belongs to.
-         max_val_age: Max time (in seconds) to trust a value stored in cache.
-            If the parameter has not been set or measured more recently than
-            this, an additional measurement will be performed in order to
-            update the cached value. If it is ``None``, this behavior is
-            disabled. ``max_val_age`` should not be used for a parameter
-            that does not have a get function.
-    """
-    def __init__(self,
-                 parameter: '_BaseParameter',
-                 max_val_age: Optional[float] = None):
-        self._parameter = parameter
-        self._value: ParamDataType = None
-        self._raw_value: ParamRawDataType = None
-        self._timestamp: Optional[datetime] = None
-        self._max_val_age = max_val_age
-        self._marked_valid: bool = False
-
-    @property
-    def raw_value(self) -> ParamRawDataType:
-        """Raw value of the parameter"""
-        return self._raw_value
-
-    @property
-    def timestamp(self) -> Optional[datetime]:
-        """
-        Timestamp of the moment when cache was last updated
-
-        If ``None``, the cache hasn't been updated yet and shall be seen as
-        "invalid".
-        """
-        return self._timestamp
-
-    @property
-    def max_val_age(self) -> Optional[float]:
-        """
-        Max time (in seconds) to trust a value stored in cache. If the
-        parameter has not been set or measured more recently than this,
-        perform an additional measurement.
-
-        If it is ``None``, this behavior is disabled.
-        """
-        return self._max_val_age
-
-    @property
-    def valid(self) -> bool:
-        """
-        Returns True if the cache is expected be be valid.
-        """
-        return not self._timestamp_expired() and self._marked_valid
-
-    def invalidate(self) -> None:
-        """
-        Call this method to mark the cache invalid.
-        If the cache is invalid the next call to `cache.get()` attempt
-        to get the value from the instrument.
-        """
-        self._marked_valid = False
-
-    def set(self, value: ParamDataType) -> None:
-        """
-        Set the cached value of the parameter without invoking the
-        ``set_cmd`` of the parameter (if it has one). For example, in case of
-        an instrument parameter, calling :meth:`cache.set` as opposed to
-        calling ``set`` will only change the internally-stored value of
-        the parameter (that is available when calling ``cache.get()`` or
-        ``get_latest()``), and will NOT pass that value to the instrument.
-
-        Note that this method also respects all the validation, parsing,
-        offsetting, etc that the parameter's ``set`` method respects. However,
-        if the parameter has :attr:`step` defined, unlike the ``set`` method,
-        this method does not perform setting the parameter step-by-step.
-
-        Args:
-            value: new value for the parameter
-        """
-        self._parameter.validate(value)
-        raw_value = self._parameter._from_value_to_raw_value(value)
-        self._update_with(value=value, raw_value=raw_value)
-
-    def _set_from_raw_value(self, raw_value: ParamRawDataType) -> None:
-        value = self._parameter._from_raw_value_to_value(raw_value)
-        if self._parameter._validate_on_get:
-            self._parameter.validate(value)
-        self._update_with(value=value, raw_value=raw_value)
-
-    def _update_with(self, *,
-                     value: ParamDataType,
-                     raw_value: ParamRawDataType,
-                     timestamp: Optional[datetime] = None
-                     ) -> None:
-        """
-        Simply overwrites the value, raw value, and timestamp in this cache
-        with new ones.
-
-        Args:
-            value: new value of the parameter
-            raw_value: new raw value of the parameter
-            timestamp: new timestamp of the parameter; if ``None``,
-                then timestamp of "now" is used
-        """
-        self._value = value
-        self._raw_value = raw_value
-        if timestamp is None:
-            self._timestamp = datetime.now()
-        else:
-            self._timestamp = timestamp
-        self._marked_valid = True
-
-    def _timestamp_expired(self) -> bool:
-        if self._timestamp is None:
-            # parameter has never been captured
-            return True
-        if self._max_val_age is None:
-            # parameter cannot expire
-            return False
-        oldest_accepted_timestamp = (
-                datetime.now() - timedelta(seconds=self._max_val_age))
-        if self._timestamp < oldest_accepted_timestamp:
-            # Time of last get exceeds max_val_age seconds, need to
-            # perform new .get()
-            return True
-        else:
-            # parameter is still valid
-            return False
-
-    def get(self, get_if_invalid: bool = True) -> ParamDataType:
-        """
-        Return cached value if time since get was less than ``max_val_age``,
-        or the parameter was explicitly marked invalid.
-        Otherwise perform ``get()`` on the parameter and return result. A
-        ``get()`` will also be performed if the parameter has never been
-        captured but only if ``get_if_invalid`` argument is ``True``.
-
-        Args:
-            get_if_invalid: if set to ``True``, ``get()`` on a parameter
-                will be performed in case the cached value is invalid (for
-                example, due to ``max_val_age``, because the parameter has
-                never been captured, or because the parameter was marked
-                invalid)
-        """
-
-        gettable = self._parameter.gettable
-        cache_valid = self.valid
-
-        if cache_valid:
-            return self._value
-        else:
-            if get_if_invalid:
-                if gettable:
-                    return self._parameter.get()
-                else:
-                    error_msg = self._construct_error_msg()
-                    raise RuntimeError(error_msg)
-            else:
-                return self._value
-
-    def _construct_error_msg(self) -> str:
-        if self._timestamp is None:
-            error_msg = (f"Value of parameter "
-                         f"{self._parameter.full_name} "
-                         f"is unknown and the Parameter "
-                         f"does not have a get command. "
-                         f"Please set the value before "
-                         f"attempting to get it.")
-        elif self._max_val_age is not None:
-            # TODO: this check should really be at the time
-            #  of setting max_val_age unfortunately this
-            #  happens in init before get wrapping is performed.
-            error_msg = ("`max_val_age` is not supported "
-                         "for a parameter without get "
-                         "command.")
-        else:
-            # max_val_age is None and TS is not None but cache is
-            # invalid with the current logic that should never
-            # happen
-            error_msg = ("Cannot return cache of a parameter "
-                         "that does not have a get command "
-                         "and has an invalid cache")
-        return error_msg
-
-    def __call__(self) -> ParamDataType:
-        """
-        Same as :meth:`get` but always call ``get`` on parameter if the
-        cache is not valid
-        """
-        return self.get(get_if_invalid=True)
-
-
-class GetLatest(DelegateAttributes):
-    """
-    Wrapper for a class:`.Parameter` that just returns the last set or measured
-    value stored in the class:`.Parameter` itself. If get has never been called
-    on the parameter or the time since get was called is larger than
-    ``max_val_age``, get will be called on the parameter. If the parameter
-    does not implement get, set should be called (or the initial_value set)
-    before calling get on this wrapper. It is an error to set
-    ``max_val_age`` for a parameter that does not have a get function.
-
-    The functionality of this class is subsumed and improved in
-    parameter's cache that is accessible via ``.cache`` attribute of the
-    :class:`.Parameter`. Use of ``parameter.cache`` is recommended over use of
-    ``parameter.get_latest``.
-
-    Examples:
-        >>> # Can be called:
-        >>> param.get_latest()
-        >>> # Or used as if it were a gettable-only parameter itself:
-        >>> Loop(...).each(param.get_latest)
-
-    Args:
-        parameter: Parameter to be wrapped.
-    """
-    def __init__(self, parameter: _BaseParameter):
-        self.parameter = parameter
-
-    delegate_attr_objects = ['parameter']
-    omit_delegate_attrs = ['set']
-
-    def get(self) -> ParamDataType:
-        """
-        Return latest value if time since get was less than
-        `max_val_age`, otherwise perform `get()` and
-        return result. A `get()` will also be performed if the
-        parameter never has been captured.
-
-        It is recommended to use ``parameter.cache.get()`` instead.
-        """
-        return self.parameter.cache.get()
-
-    def get_timestamp(self) -> Optional[datetime]:
-        """
-        Return the age of the latest parameter value.
-
-        It is recommended to use ``parameter.cache.timestamp`` instead.
-        """
-        return self.cache.timestamp
-
-    def get_raw_value(self) -> Optional[ParamRawDataType]:
-        """
-        Return latest raw value of the parameter.
-
-        It is recommended to use ``parameter.cache.raw_value`` instead.
-        """
-        return self.cache._raw_value
-
-    def __call__(self) -> ParamDataType:
-        """
-        Same as ``get()``
-
-        It is recommended to use ``parameter.cache()`` instead.
-        """
-        return self.cache()
-
-
-def combine(*parameters: 'Parameter',
-            name: str,
-            label: Optional[str] = None,
-            unit: Optional[str] = None,
-            units: Optional[str] = None,
-            aggregator: Optional[Callable[[Sequence[Any]], Any]] = None
-            ) -> 'CombinedParameter':
-    """
-    Combine parameters into one sweepable parameter
-
-    A combined parameter sets all the combined parameters at every point
-    of the sweep. The sets are called in the same order the parameters are,
-    and sequentially.
-
-    Args:
-        *parameters: The parameters to combine.
-        name: The name of the paramter.
-        label: The label of the combined parameter.
-        unit: the unit of the combined parameter.
-        aggregator: a function to aggregate
-            the set values into one.
-    """
-    my_parameters = list(parameters)
-    multi_par = CombinedParameter(my_parameters, name, label, unit, units,
-                                  aggregator)
-    return multi_par
-
-
-class CombinedParameter(Metadatable):
-    """
-    A combined parameter. It sets all the combined parameters at every
-    point of the sweep. The sets are called in the same order
-    the parameters are, and sequentially.
-
-    Args:
-        *parameters: The parameters to combine.
-        name: The name of the parameter
-        label: The label of the combined parameter
-        unit: The unit of the combined parameter
-        aggregator: A function to aggregate the set values into one
-    """
-
-    def __init__(self, parameters: Sequence[Parameter],
-                 name: str,
-                 label: Optional[str] = None,
-                 unit: Optional[str] = None,
-                 units: Optional[str] = None,
-                 aggregator: Optional[Callable[..., Any]] = None) -> None:
-        super().__init__()
-        # TODO(giulioungaretti)temporary hack
-        # starthack
-        # this is a dummy parameter
-        # that mimicks the api that a normal parameter has
-        if not name.isidentifier():
-            raise ValueError(f"Parameter name must be a valid identifier "
-                             f"got {name} which is not. Parameter names "
-                             f"cannot start with a number and "
-                             f"must not contain spaces or special characters")
-
-        self.parameter = lambda: None
-        # mypy will complain that a callable does not have these attributes
-        # but you can still create them here.
-        self.parameter.full_name = name  # type: ignore[attr-defined]
-        self.parameter.name = name  # type: ignore[attr-defined]
-        self.parameter.label = label  # type: ignore[attr-defined]
-
-        if units is not None:
-            warn_units('CombinedParameter', self)
-            if unit is None:
-                unit = units
-        self.parameter.unit = unit  # type: ignore[attr-defined]
-        self.setpoints: List[Any] = []
-        # endhack
-        self.parameters = parameters
-        self.sets = [parameter.set for parameter in self.parameters]
-        self.dimensionality = len(self.sets)
-
-        if aggregator:
-            self.f = aggregator
-            setattr(self, 'aggregate', self._aggregate)
-
-    def set(self, index: int) -> List[Any]:
-        """
-        Set multiple parameters.
-
-        Args:
-            index: the index of the setpoints one wants to set
-
-        Returns:
-            list of values that where actually set
-        """
-        values = self.setpoints[index]
-        for setFunction, value in zip(self.sets, values):
-            setFunction(value)
-        return values
-
-    def sweep(self, *array: numpy.ndarray) -> 'CombinedParameter':
-        """
-        Creates a new combined parameter to be iterated over.
-        One can sweep over either:
-
-         - n array of length m
-         - one nxm array
-
-        where n is the number of combined parameters
-        and m is the number of setpoints
-
-        Args:
-            *array: Array(s) of setpoints.
-
-        Returns:
-            combined parameter
-        """
-        # if it's a list of arrays, convert to one array
-        if len(array) > 1:
-            dim = {len(a) for a in array}
-            if len(dim) != 1:
-                raise ValueError('Arrays have different number of setpoints')
-            nparray = numpy.array(array).transpose()
-        else:
-            # cast to array in case users
-            # decide to not read docstring
-            # and pass a 2d list
-            nparray = numpy.array(array[0])
-        new = copy(self)
-        _error_msg = """ Dimensionality of array does not match\
-                        the number of parameter combined. Expected a \
-                        {} dimensional array, got a {} dimensional array. \
-                        """
-        try:
-            if nparray.shape[1] != self.dimensionality:
-                raise ValueError(_error_msg.format(self.dimensionality,
-                                                   nparray.shape[1]))
-        except KeyError:
-            # this means the array is 1d
-            raise ValueError(_error_msg.format(self.dimensionality, 1))
-
-        new.setpoints = nparray.tolist()
-        return new
-
-    def _aggregate(self, *vals: Any) -> Any:
-        # check f args
-        return self.f(*vals)
-
-    def __iter__(self) -> Iterator[int]:
-        return iter(range(len(self.setpoints)))
-
-    def __len__(self) -> int:
-        # dimension of the sweep_values
-        # i.e. how many setpoint
-        return numpy.shape(self.setpoints)[0]
-
-    def snapshot_base(self, update: Optional[bool] = False,
-                      params_to_skip_update: Optional[Sequence[str]] = None
-                      ) -> Dict[Any, Any]:
-        """
-        State of the combined parameter as a JSON-compatible dict (everything
-        that the custom JSON encoder class
-        :class:`qcodes.utils.helpers.NumpyJSONEncoder` supports).
-
-        Args:
-            update: ``True`` or ``False``.
-            params_to_skip_update: Unused in this subclass.
-
-        Returns:
-            dict: Base snapshot.
-        """
-        meta_data: Dict[str, Any] = collections.OrderedDict()
-        meta_data['__class__'] = full_class(self)
-        param = self.parameter
-        meta_data['unit'] = param.unit  # type: ignore[attr-defined]
-        meta_data['label'] = param.label  # type: ignore[attr-defined]
-        meta_data['full_name'] = param.full_name  # type: ignore[attr-defined]
-        meta_data['aggregator'] = repr(getattr(self, 'f', None))
-        for parameter in self.parameters:
-            meta_data[str(parameter)] = parameter.snapshot()
-
-        return meta_data
-
-
-class InstrumentRefParameter(Parameter):
-    """
-    An instrument reference parameter.
-
-    This parameter is useful when one needs a reference to another instrument
-    from within an instrument, e.g., when creating a meta instrument that
-    sets parameters on instruments it contains.
-
-    Args:
-        name: The name of the parameter that one wants to add.
-
-        instrument: The "parent" instrument this
-            parameter is attached to, if any.
-
-        initial_value: Starting value, may be None even if None does not
-            pass the validator. None is only allowed as an initial value
-            and cannot be set after initiation.
-
-        **kwargs: Passed to InstrumentRefParameter parent class
-    """
-
-    def __init__(
-        self,
-        name: str,
-        instrument: Optional["InstrumentBase"] = None,
-        label: Optional[str] = None,
-        unit: Optional[str] = None,
-        get_cmd: Optional[Union[str, Callable[..., Any], Literal[False]]] = None,
-        set_cmd: Optional[Union[str, Callable[..., Any], Literal[False]]] = None,
-        initial_value: Optional[Union[float, str]] = None,
-        max_val_age: Optional[float] = None,
-        vals: Optional[Validator[Any]] = None,
-        docstring: Optional[str] = None,
-        **kwargs: Any,
-    ) -> None:
-        if vals is None:
-            vals = Strings()
-        if set_cmd is not None:
-            raise RuntimeError("InstrumentRefParameter does not support "
-                               "set_cmd.")
-        super().__init__(name, instrument, label, unit, get_cmd, set_cmd,
-                         initial_value, max_val_age, vals, docstring,
-                         **kwargs)
-
-    # TODO(nulinspiratie) check class works now it's subclassed from Parameter
-    def get_instr(self) -> 'InstrumentBase':
-        """
-        Returns the instance of the instrument with the name equal to the
-        value of this parameter.
-        """
-        ref_instrument_name = self.get()
-        # note that _instrument refers to the instrument this parameter belongs
-        # to, while the ref_instrument_name is the instrument that is the value
-        # of this parameter.
-        if self._instrument is None:
-            raise RuntimeError("InstrumentRefParameter is not bound to "
-                               "an instrument.")
-        return self._instrument.find_instrument(ref_instrument_name)
-
-
-class ManualParameter(Parameter):
-    def __init__(self, name: str,
-                 instrument: Optional['InstrumentBase'] = None,
-                 initial_value: Any = None,
-                 **kwargs: Any):
-        """
-        A simple alias for a parameter that does not have a set or
-        a get function. Useful for parameters that do not have a direct
-        instrument mapping.
-        """
-        super().__init__(name=name, instrument=instrument,
-                         get_cmd=None, set_cmd=None,
-                         initial_value=initial_value, **kwargs)
-
-
-class ScaledParameter(Parameter):
-    """
-    :class:`.Parameter` Scaler
-
-    To be used when you use a physical voltage divider or an amplifier to set
-    or get a quantity.
-
-    Initialize the parameter by passing the parameter to be measured/set
-    and the value of the division OR the gain.
-
-    The scaling value can be either a scalar value or a Qcodes Parameter.
-
-    The parameter scaler acts a your original parameter, but will set the right
-    value, and store the gain/division in the metadata.
-
-    Examples:
-        Resistive voltage divider
-        >>> vd = ScaledParameter(dac.chan0, division = 10)
-
-        Voltage multiplier
-        >>> vb = ScaledParameter(dac.chan0, gain = 30, name = 'Vb')
-
-        Transimpedance amplifier
-        >>> Id = ScaledParameter(multimeter.amplitude,
-        ...                      division = 1e6, name = 'Id', unit = 'A')
-
-    Args:
-        output: Physical Parameter that need conversion.
-        division: The division value.
-        gain: The gain value.
-        label: Label of this parameter, by default uses 'output' label
-            but attaches _amplified or _attenuated depending if gain
-            or division has been specified.
-        name: Name of this parameter, by default uses 'output' name
-            but attaches _amplified or _attenuated depending if gain
-            or division has been specified.
-        unit: Resulting unit. It uses the one of 'output' by default.
-    """
-
-    class Role(enum.Enum):
-        GAIN = enum.auto()
-        DIVISION = enum.auto()
-
-    def __init__(self,
-                 output: Parameter,
-                 division: Optional[Union[float, Parameter]] = None,
-                 gain: Optional[Union[float, Parameter]] = None,
-                 name: Optional[str] = None,
-                 label: Optional[str] = None,
-                 unit: Optional[str] = None) -> None:
-
-        # Set label
-        if label:
-            self.label = label
-        elif name:
-            self.label = name
-        else:
-            self.label = f"{output.label}_scaled"
-
-        # Set the name
-        if not name:
-            name = f"{output.name}_scaled"
-
-        # Set the unit
-        if unit:
-            self.unit = unit
-        else:
-            self.unit = output.unit
-
-        super().__init__(
-            name=name,
-            label=self.label,
-            unit=self.unit
-            )
-
-        self._wrapped_parameter = output
-        self._wrapped_instrument = getattr(output, "_instrument", None)
-
-        # Set the role, either as divider or amplifier
-        # Raise an error if nothing is specified
-        is_divider = division is not None
-        is_amplifier = gain is not None
-
-        if not xor(is_divider, is_amplifier):
-            raise ValueError('Provide only division OR gain')
-
-        if division is not None:
-            self.role = ScaledParameter.Role.DIVISION
-            # Unfortunately mypy does not support
-            # properties where the setter has different types than
-            # the actual property. We use that here to cast different inputs
-            # to the same type.
-            # https://github.com/python/mypy/issues/3004
-            self._multiplier = division  # type: ignore[assignment]
-        elif gain is not None:
-            self.role = ScaledParameter.Role.GAIN
-            self._multiplier = gain  # type: ignore[assignment]
-
-        # extend metadata
-        self._meta_attrs.extend(["division"])
-        self._meta_attrs.extend(["gain"])
-        self._meta_attrs.extend(["role"])
-        self.metadata['wrapped_parameter'] = self._wrapped_parameter.name
-        if self._wrapped_instrument:
-            wrapped_instr_name = getattr(self._wrapped_instrument, "name", None)
-            self.metadata['wrapped_instrument'] = wrapped_instr_name
-
-    # Internal handling of the multiplier
-    # can be either a Parameter or a scalar
-    @property
-    def _multiplier(self) -> Parameter:
-        if self._multiplier_parameter is None:
-            raise RuntimeError("Cannot get multiplier when multiplier "
-                               "parameter in unknown.")
-        return self._multiplier_parameter
-
-    @_multiplier.setter
-    def _multiplier(self, multiplier: Union[float, Parameter]) -> None:
-        if isinstance(multiplier, Parameter):
-            self._multiplier_parameter = multiplier
-            multiplier_name = self._multiplier_parameter.name
-            self.metadata['variable_multiplier'] = multiplier_name
-        else:
-            self._multiplier_parameter = ManualParameter(
-                'multiplier', initial_value=multiplier)
-            self.metadata['variable_multiplier'] = False
-
-    # Division of the scaler
-    @property
-    def division(self) -> float:  # type: ignore[return]
-        value = cast(float, self._multiplier())
-        if self.role == ScaledParameter.Role.DIVISION:
-            return value
-        elif self.role == ScaledParameter.Role.GAIN:
-            return 1 / value
-
-    @division.setter
-    def division(self, division: Union[float, Parameter]) -> None:
-        self.role = ScaledParameter.Role.DIVISION
-        self._multiplier = division  # type: ignore[assignment]
-
-    # Gain of the scaler
-    @property
-    def gain(self) -> float:   # type: ignore[return]
-        value = cast(float, self._multiplier())
-        if self.role == ScaledParameter.Role.GAIN:
-            return value
-        elif self.role == ScaledParameter.Role.DIVISION:
-            return 1 / value
-
-    @gain.setter
-    def gain(self, gain: Union[float, Parameter]) -> None:
-        self.role = ScaledParameter.Role.GAIN
-        self._multiplier = gain  # type: ignore[assignment]
-
-    # Getter and setter for the real value
-    def get_raw(self) -> float:
-        """
-        Returns:
-            value at which was set at the sample
-        """
-        wrapped_value = cast(float, self._wrapped_parameter())
-        multiplier = cast(float, self._multiplier())
-
-        if self.role == ScaledParameter.Role.GAIN:
-            value = wrapped_value * multiplier
-        elif self.role == ScaledParameter.Role.DIVISION:
-            value = wrapped_value / multiplier
-        else:
-            raise RuntimeError(f"ScaledParameter must be either a"
-                               f"Multiplier or Divisor; got {self.role}")
-
-        return value
-
-    @property
-    def wrapped_parameter(self) -> Parameter:
-        """
-        The attached unscaled parameter
-        """
-        return self._wrapped_parameter
-
-    def get_wrapped_parameter_value(self) -> float:
-        """
-        Returns:
-            value at which the attached parameter is (i.e. does
-            not account for the scaling)
-        """
-        return self._wrapped_parameter.get()
-
-    def set_raw(self, value: float) -> None:
-        """
-        Set the value on the wrapped parameter, accounting for the scaling
-        """
-        multiplier_value = cast(float, self._multiplier())
-        if self.role == ScaledParameter.Role.GAIN:
-            instrument_value = value / multiplier_value
-        elif self.role == ScaledParameter.Role.DIVISION:
-            instrument_value = value * multiplier_value
-        else:
-            raise RuntimeError(f"ScaledParameter must be either a"
-                               f"Multiplier or Divisor; got {self.role}")
-
-        self._wrapped_parameter.set(instrument_value)
-
-
-def expand_setpoints_helper(parameter: ParameterWithSetpoints,
-                            results: Optional[ParamDataType] = None) -> List[
-        Tuple[_BaseParameter, ParamDataType]]:
-    """
-    A helper function that takes a :class:`.ParameterWithSetpoints` and
-    acquires the parameter along with it's setpoints. The data is returned
-    in a format prepared to insert into the dataset.
-
-    Args:
-        parameter: A :class:`.ParameterWithSetpoints` to be acquired and
-            expanded
-        results: The data for the given parameter. Typically the output of
-            `parameter.get()`. If None this function will call `parameter.get`
-
-    Returns:
-        A list of tuples of parameters and values for the specified parameter
-        and its setpoints.
-    """
-    if not isinstance(parameter, ParameterWithSetpoints):
-        raise TypeError(
-            f"Expanding setpoints only works for ParameterWithSetpoints. "
-            f"Supplied a {type(parameter)}")
-    res = []
-    setpoint_params = []
-    setpoint_data = []
-    for setpointparam in parameter.setpoints:
-        these_setpoints = setpointparam.get()
-        setpoint_params.append(setpointparam)
-        setpoint_data.append(these_setpoints)
-    output_grids = numpy.meshgrid(*setpoint_data, indexing='ij')
-    for param, grid in zip(setpoint_params, output_grids):
-        res.append((param, grid))
-    if results is None:
-        data = parameter.get()
-    else:
-        data = results
-    res.append((parameter, data))
-    return res
-=======
 from qcodes.parameters.parameter_base import GetLatest
 
 __all__ = [
@@ -2894,5 +38,4 @@
     "combine",
     "expand_setpoints_helper",
     "invert_val_mapping",
-]
->>>>>>> 06cd4d81
+]