from time import sleep
import numpy as np
import ctypes as ct
import logging
from enum import IntEnum
from typing import Dict, Union, Optional, Any, Tuple

from qcodes import Instrument, ArrayParameter, Parameter, validators as vals

log = logging.getLogger(__name__)

number = Union[int, float]


class TraceParameter(Parameter):
    """
    A parameter that used a flag on the instrument to keeps track of if it's
    value has been synced to the instrument. It is intended that this
    type of parameter is synced using an external method which resets the flag.

    This is most likely used similar to a ``ManualParameter``
    I.e. calling set/get will not communicate with the instrument.
    """
    def __init__(self, *args, **kwargs) -> None:
        super().__init__(*args, **kwargs)

    def set_raw(self, value: Any) -> None: # pylint: disable=method-hidden
        if not isinstance(self.instrument, SignalHound_USB_SA124B):
            raise RuntimeError("TraceParameter only works with "
                               "'SignalHound_USB_SA124B'")
        self.instrument._parameters_synced = False
        self._save_val(value, validate=False)


class ExternalRefParameter(TraceParameter):
    """
    Parameter that handles the fact that external reference can only be
    enabled but not disabled.

    From the manual:

    Once a device has successfully switched to an external reference it
    must remain using it until the device is closed, and it is undefined
    behavior to disconnect the reference input from the reference BNC port.
    """

    def set_raw(self, value: bool) -> None:  # pylint: disable=method-hidden
        if self.get_latest() is True and value is False:
            raise RuntimeError("Signal Hound does not support disabling "
                               "external reference. To switch back to internal "
                               "reference close the device and start again.")
        super().set_raw(value)


class ScaleParameter(TraceParameter):
    """
    Parameter that handels changing the unit when the scale is changed.
    """

    def set_raw(self, value: bool) -> None:  # pylint: disable=method-hidden
        if not isinstance(self.instrument, SignalHound_USB_SA124B):
            raise RuntimeError("ScaleParameter only works with "
                               "'SignalHound_USB_SA124B'")
        if value in ('log-scale', 'log-full-scale'):
            unit = 'dBm'
        elif value in ('lin-scale', 'lin-full-scale'):
            unit = 'mV'
        else:
            raise RuntimeError("Unsupported scale")
        self.instrument.trace.unit = unit
        self.instrument.power.unit = unit
        super().set_raw(value)


class SweepTraceParameter(TraceParameter):
    """
    An extension to TraceParameter that keeps track of the trace setpoints in
    addition to the functionality of `TraceParameter`
    """
    def __init__(self, *args, **kwargs) -> None:
        super().__init__(*args, **kwargs)

    def set_raw(self, value: Any) -> None:  # pylint: disable=method-hidden
        if not isinstance(self.instrument, SignalHound_USB_SA124B):
            raise RuntimeError("SweepTraceParameter only works with "
                               "'SignalHound_USB_SA124B'")
        self.instrument._trace_updated = False
        super().set_raw(value)


class FrequencySweep(ArrayParameter):
    """
    Hardware controlled parameter class for SignalHound_USB_SA124B.

    Instrument returns an array of powers for different frequencies

    Args:
        name: parameter name
        instrument: instrument the parameter belongs to
        sweep_len: Number of steps in sweep
        start_freq: Starting frequency
        stepsize: Size of a frequency step

    Methods:
          set_sweep(sweep_len, start_freq, stepsize): sets the shapes and
              setpoint arrays of the parameter to correspond with the sweep
          get(): executes a sweep and returns magnitude and phase arrays

    """
    def __init__(self, name: str, instrument: 'SignalHound_USB_SA124B',
                 sweep_len: int, start_freq: number, stepsize: number) -> None:
        super().__init__(name, shape=(sweep_len,),
                         instrument=instrument,
                         unit='dBm',
                         label='Magnitude',
                         setpoint_units=('Hz',),
                         setpoint_labels=(f'Frequency',),
                         setpoint_names=(f'frequency',))
        self.set_sweep(sweep_len, start_freq, stepsize)

    def set_sweep(self, sweep_len: int, start_freq: number,
                  stepsize: number) -> None:
        """
        Set the setpoints of the Array parameter representing a frequency
        sweep.

        Args:
            sweep_len: Number of points in the sweep
            start_freq: Starting frequency of the sweep
            stepsize: Size of step between individual points

        """
        if not isinstance(self.instrument, SignalHound_USB_SA124B):
            raise RuntimeError("'FrequencySweep' is only implemented"
                               "for 'SignalHound_USB_SA124B'")
        end_freq = start_freq + stepsize*(sweep_len-1)
        freq_points = tuple(np.linspace(start_freq, end_freq, sweep_len))
        self.setpoints = (freq_points,)
        self.shape = (sweep_len,)
        self.instrument._trace_updated = True

    def get_raw(self) -> np.ndarray:
        if self.instrument is None:
            raise RuntimeError("No instrument is attached to"
                               "'FrequencySweep'")
        if not isinstance(self.instrument, SignalHound_USB_SA124B):
            raise RuntimeError("'FrequencySweep' is only implemented"
                               "for 'SignalHound_USB_SA124B'")
        if not self.instrument._trace_updated:
            raise RuntimeError('trace not updated, run configure to update')
<<<<<<< HEAD
        data = self.instrument._get_averaged_sweep_data()
=======
        data = self._instrument._get_sweep_data()
>>>>>>> 1479997a
        sleep(2*self.instrument.sleep_time.get())
        return data


class SignalHound_USB_SA124B(Instrument):
    """
    QCoDeS driver for the SignalHound USB SA124B

    The driver needs Signal Hounds software
    `Spike <https://signalhound.com/spike/>`_ installed to function.
    In addition you may need to install Microsoft Visual Studio C++
    Redistributable for the driver to function within QCoDeS.
    At the time of writing the current version of Spike (3.2.3) uses
    `Microsoft Visual Studio C++ Redistributable 2012
    <https://www.microsoft.com/en-us/download/details.aspx?id=30679>`_

    """
    dll_path = 'C:\\Program Files\\Signal Hound\\Spike\\sa_api.dll'

    def __init__(self, name, dll_path=None, **kwargs):
        """
        Args:
            name: Name of the instrument.
            dll_path: Path to ``sa_api.dll`` Defaults to the default dll within
                Spike installation
            **kwargs:
        """
        super().__init__(name, **kwargs)
        self._parameters_synced = False
        self._trace_updated = False
        log.info('Initializing instrument SignalHound USB 124B')
        self.dll = ct.CDLL(dll_path or self.dll_path)

        self._set_ctypes_argtypes()

        self.hf = Constants
        self.add_parameter('frequency',
                           label='Frequency',
                           unit='Hz',
                           initial_value=5e9,
                           vals=vals.Numbers(),
                           parameter_class=SweepTraceParameter,
                           docstring='Center frequency for sweep.'
                                     'This is the set center, the actual '
                                     'center may be subject to round off '
                                     'compared to this value')
        self.add_parameter('span',
                           label='Span',
                           unit='Hz',
                           initial_value=.25e6,
                           vals=vals.Numbers(),
                           parameter_class=SweepTraceParameter,
                           docstring='Width of frequency span'
                                     'This is the set span, the actual '
                                     'span may be subject to round off '
                                     'compared to this value'
                           )
        self.add_parameter('npts',
                           label='Number of Points',
                           get_cmd=None,
                           set_cmd=False,
                           docstring='Number of points in frequency sweep.')
        self.add_parameter('avg',
                           label='Averages',
                           initial_value=1,
                           get_cmd=None,
                           set_cmd=None,
                           vals=vals.Ints(),
                           docstring='Number of averages to perform. '
                                     'Averages are performed in software by '
                                     'acquiring multiple sweeps')
        self.add_parameter('ref_lvl',
                           label='Reference power',
                           unit='dBm',
                           initial_value=0,
                           vals=vals.Numbers(max_value=20),
                           parameter_class=TraceParameter,
                           docstring="Setting reference level will "
                                     "automatically select gain and attenuation"
                                     "optimal for measuring at and below "
                                     "this level")
        self.add_parameter('external_reference',
                           initial_value=False,
                           vals=vals.Bool(),
                           parameter_class=ExternalRefParameter,
                           docstring='Use an external 10 MHz reference source. '
                                     'Note that Signal Hound does not support '
                                     'disabling external ref. To disable close '
                                     'the connection and restart.')
        self.add_parameter('device_type',
                           set_cmd=False,
                           get_cmd=self._get_device_type)
        self.add_parameter('device_mode',
                           get_cmd=lambda: 'sweeping',
                           set_cmd=False,
                           docstring='The driver currently only  '
                                     'supports sweeping mode. '
                                     'It is therefor not possible'
                                     'to set this parameter to anything else')
        self.add_parameter('acquisition_mode',
                           get_cmd=lambda: 'average',
                           set_cmd=False,
                           docstring="The driver only supports averaging "
                                     "mode it is therefor not possible to set"
                                     "this parameter to anything else")
        self.add_parameter('rbw',
                           label='Resolution Bandwidth',
                           unit='Hz',
                           initial_value=1e3,
                           vals=vals.Numbers(0.1, 250e3),
                           parameter_class=TraceParameter,
                           docstring='Resolution Bandwidth (RBW) is'
                                     'the bandwidth of '
                                     'spectral energy represented in each '
                                     'frequency bin')
        self.add_parameter('vbw',
                           label='Video Bandwidth',
                           unit='Hz',
                           initial_value=1e3,
                           vals=vals.Numbers(),
                           parameter_class=TraceParameter,
                           docstring='The video bandwidth (VBW) is applied '
                                     'after the signal has been converted to '
                                     'frequency domain as power, voltage, '
                                     'or log units. It is implemented as a '
                                     'simple rectangular window, averaging the '
                                     'amplitude readings for each frequency '
                                     'bin over several overlapping FFTs. '
                                     'For best performance use RBW as the VBW.')

        self.add_parameter('reject_image',
                           label='Reject image',
                           unit='',
                           initial_value=True,
                           parameter_class=TraceParameter,
                           get_cmd=None,
                           docstring="Apply software filter to remove "
                                     "undersampling mirroring",
                           vals=vals.Bool())
        self.add_parameter('sleep_time',
                           label='Sleep time',
                           unit='s',
                           initial_value=0.1,
                           get_cmd=None,
                           set_cmd=None,
                           docstring="Time to sleep before and after "
                                     "getting data from the instrument",
                           vals=vals.Numbers(0))
        # We don't know the correct values of
        # the sweep parameters yet so we supply
        # some defaults. The correct will be set when we call configure below
        self.add_parameter(name='trace',
                           sweep_len=1,
                           start_freq=1,
                           stepsize=1,
                           parameter_class=FrequencySweep)
        self.add_parameter('power',
                           label='Power',
                           unit='dBm',
                           get_cmd=self._get_power_at_freq,
                           set_cmd=False,
                           docstring="The maximum power in a window of 250 kHz"
                                     "around the specified  frequency with "
                                     "Resolution bandwidth set to 1 kHz."
                                     "The integration window is specified by "
                                     "the VideoBandWidth (set by vbw)")
        # scale is defined after the trace and power parameter so that
        # it can change the units of those in it's set method when the
        # scale changes
        self.add_parameter('scale',
                           initial_value='log-scale',
                           vals=vals.Enum('log-scale', 'lin-scale',
                                          'log-full-scale', 'lin-full-scale'),
                           parameter_class=ScaleParameter)
        self.openDevice()
        self.configure()

        self.connect_message()

    def _set_ctypes_argtypes(self) -> None:
        """
        Set the expected argtypes for function calls in the sa_api dll
        These should match the function signatures defined in the sa-api
        header files included with the signal hound sdk
        """
        self.dll.saConfigCenterSpan.argtypes = [ct.c_int,
                                                ct.c_double,
                                                ct.c_double]
        self.dll.saConfigAcquisition.argtypes = [ct.c_int,
                                                 ct.c_int,
                                                 ct.c_int]
        self.dll.saConfigLevel.argtypes = [ct.c_int,
                                           ct.c_double]
        self.dll.saSetTimebase.argtypes = [ct.c_int,
                                           ct.c_int]
        self.dll.saConfigSweepCoupling.argypes = [ct.c_int,
                                                  ct.c_double,
                                                  ct.c_double,
                                                  ct.c_bool]
        self.dll.saInitiate.argtypes = [ct.c_int,
                                        ct.c_int,
                                        ct.c_int]
        self.dll.saOpenDevice.argtypes = [ct.POINTER(ct.c_int)]
        self.dll.saCloseDevice.argtypes = [ct.c_int]
        self.dll.saPreset.argtypes = [ct.c_int]
        self.dll.saGetDeviceType.argtypes = [ct.c_int,
                                             ct.POINTER(ct.c_int)]
        self.dll.saQuerySweepInfo.argtypes = [ct.c_int,
                                              ct.POINTER(ct.c_int),
                                              ct.POINTER(ct.c_double),
                                              ct.POINTER(ct.c_double)]
        self.dll.saGetSweep_32f.argtypes = [ct.c_int, ct.POINTER(ct.c_float),
                                            ct.POINTER(ct.c_float)]
        self.dll.saGetSerialNumber.argtypes = [ct.c_int,
                                               ct.POINTER(ct.c_int)]
        self.dll.saGetFirmwareString.argtypes = [ct.c_int,
                                                 ct.c_char_p]

    def _update_trace(self) -> None:
        """
        Private method to sync changes of the
        frequency axis to the setpoints of the
        trace parameter. This also set the units
        of power and trace.
        """
        sweep_info = self.QuerySweep()
        self.npts._save_val(sweep_info[0])
        self.trace.set_sweep(*sweep_info)

    def sync_parameters(self) -> None:
        """
        Sync parameters sets the configuration of the instrument using the
        parameters specified in the Qcodes instrument.

        Sync parameters consists of five parts
            1. Center span configuration (freqs and span)
            2. Acquisition configuration
                lin-scale/log-scale
                avg/max power
            3. Configuring the external 10MHz reference
            4. Configuration of the mode that is being used
            5. Acquisition mode. At the moment only `sweeping` is implemented

        This does not currently implement Configuration of the tracking
        generator used in VNA mode
        """

        # 1. CenterSpan Configuration
        center = ct.c_double(self.frequency())
        span = ct.c_double(self.span())
        log.info('Setting device CenterSpan configuration.')

        err = self.dll.saConfigCenterSpan(self.deviceHandle, center, span)
        self.check_for_error(err, 'saConfigCenterSpan')

        # 2. Acquisition configuration
        detectorVals = {
            'min-max': ct.c_int(self.hf.sa_MIN_MAX),
            'average': ct.c_int(self.hf.sa_AVERAGE)
        }
        scaleVals = {
            'log-scale': ct.c_int(self.hf.sa_LOG_SCALE),
            'lin-scale': ct.c_int(self.hf.sa_LIN_SCALE),
            'log-full-scale': ct.c_int(self.hf.sa_LOG_FULL_SCALE),
            'lin-full-scale': ct.c_int(self.hf.sa_LIN_FULL_SCALE)
        }
        detector = detectorVals[self.acquisition_mode()]
        scale = scaleVals[self.scale()]

        err = self.dll.saConfigAcquisition(self.deviceHandle, detector, scale)
        self.check_for_error(err, 'saConfigAcquisition')

        # 3. Reference Level configuration
        log.info('Setting device reference level configuration.')
        err = self.dll.saConfigLevel(
            self.deviceHandle, ct.c_double(self.ref_lvl()))
        self.check_for_error(err, 'saConfigLevel')

        # 4. External Reference configuration
        if self.external_reference():
            external = self.hf.sa_REF_EXTERNAL_IN
            log.info('Setting reference frequency from external source.')
            err = self.dll.saSetTimebase(self.deviceHandle,
                                         external)
            self.check_for_error(err, 'saSetTimebase')


        reject_var = ct.c_bool(self.reject_image())
        log.info('Setting device Sweeping configuration.')
        err = self.dll.saConfigSweepCoupling(
            self.deviceHandle, ct.c_double(self.rbw()),
            ct.c_double(self.vbw()), reject_var)
        self.check_for_error(err, 'saConfigSweepCoupling')


        modeOpts = {
            'sweeping': self.hf.sa_SWEEPING,
            'real_time': self.hf.sa_REAL_TIME,  # not implemented
            'IQ': self.hf.sa_IQ,  # not implemented
            'idle': self.hf.sa_IDLE
        }
        mode = modeOpts[self.device_mode()]
        # the third argument to saInitiate is a flag that is
        # currently not used
        err = self.dll.saInitiate(self.deviceHandle, mode, 0)
        extrainfo: Optional[str] = None
        if err == saStatus.saInvalidParameterErr:
            extrainfo = """
                 In real-time mode, this value may be returned if the span
                 limits defined in the API header are broken. Also in
                 real-time mode, this error will be returned if the
                 resolution bandwidth is outside the limits defined in
                 the API header.
                 In time-gate analysis mode this error will be returned if
                 span limits defined in the API header are broken. Also in
                 time gate analysis, this error is returned if the
                 bandwidth provided require more samples for processing
                 than is allowed in the gate length. To fix this
                 increase rbw/vbw.
             """
        elif err == saStatus.saBandwidthErr:
            extrainfo = 'RBW is larger than your span. (Sweep Mode)!'
        self.check_for_error(err, 'saInitiate', extrainfo)

        self._parameters_synced = True

    def configure(self) -> None:
        """
        Syncs parameters to the Instrument and updates the setpoint of the
        trace.
        """
        self.sync_parameters()
        self._update_trace()

    def openDevice(self) -> None:
        """
        Opens connection to the instrument
        """
        log.info('Opening Device')
        self.deviceHandle = ct.c_int(0)
        deviceHandlePnt = ct.pointer(self.deviceHandle)
        err = self.dll.saOpenDevice(deviceHandlePnt)
        self.check_for_error(err, 'saOpenDevice')
        self.device_type()

    def close(self) -> None:
        """
        Close connection to the instrument.
        """
        log.info('Closing Device with handle num: '
                 f'{self.deviceHandle.value}')

        try:
            self.abort()
            log.info('Running acquistion aborted.')
        except Exception as e:
            # it's ok to catch any exception here
            # as we are tearing down the instrument we might
            # as well try to continue
            log.warning(f'Could not abort acquisition: {e}')

        err = self.dll.saCloseDevice(self.deviceHandle)
        self.check_for_error(err, 'saCloseDevice')
        log.info(f'Closed Device with handle num: {self.deviceHandle.value}')
        super().close()

    def abort(self) -> None:
        """
        Abort any running acquisition.
        """
        log.info('Stopping acquisition')

        err = self.dll.saAbort(self.deviceHandle)
        extrainfo: Optional[str] = None
        if err == saStatus.saDeviceNotConfiguredErr:
            extrainfo = 'Device was already idle! Did you call abort ' \
                        'without ever calling initiate()'

        self.check_for_error(err, 'saAbort', extrainfo)

    def preset(self) -> None:
        """
        Like close but performs a hardware reset before closing the
        connection.
        """
        log.warning('Performing hardware-reset of device!')

        err = self.dll.saPreset(self.deviceHandle)
        self.check_for_error(err, 'saPreset')
        super().close()

    def _get_device_type(self) -> str:
        """
        Returns the model string of the Spectrum Analyzer.
        """
        log.info('Querying device for model information')

        devType = ct.c_int32(0)
        devTypePnt = ct.pointer(devType)

        err = self.dll.saGetDeviceType(self.deviceHandle, devTypePnt)
        self.check_for_error(err, 'saGetDeviceType')

        if devType.value == self.hf.saDeviceTypeNone:
            dev = 'No device'
        elif devType.value == self.hf.saDeviceTypeSA44:
            dev = 'sa44'
        elif devType.value == self.hf.saDeviceTypeSA44B:
            dev = 'sa44B'
        elif devType.value == self.hf.saDeviceTypeSA124A:
            dev = 'sa124A'
        elif devType.value == self.hf.saDeviceTypeSA124B:
            dev = 'sa124B'
        else:
            raise ValueError('Unknown device type!')
        return dev

    ########################################################################

    def QuerySweep(self) -> Tuple[int, float, float]:
        """
        Queries the sweep for information on the parameters that defines the
            x axis of the sweep

        Returns:
            number of points in sweep, start frequency and step size
        """

        sweep_len = ct.c_int(0)
        start_freq = ct.c_double(0)
        stepsize = ct.c_double(0)
        err = self.dll.saQuerySweepInfo(self.deviceHandle,
                                        ct.pointer(sweep_len),
                                        ct.pointer(start_freq),
                                        ct.pointer(stepsize))
        self.check_for_error(err, 'saQuerySweepInfo')

        return sweep_len.value, start_freq.value, stepsize.value

    def _get_sweep_data(self) -> np.ndarray:
        """
        This function performs a sweep over the configured ranges.
        The result of the sweep is returned along with the sweep points

        returns:
            datamin numpy array
        """
        if not self._parameters_synced:
            self.sync_parameters()
        sweep_len, _, _ = self.QuerySweep()


        data = np.zeros(sweep_len)
        Navg = self.avg()
        for i in range(Navg):

            datamin = np.zeros((sweep_len), dtype=np.float32)
            datamax = np.zeros((sweep_len), dtype=np.float32)

            minarr = datamin.ctypes.data_as(ct.POINTER(ct.c_float))
            maxarr = datamax.ctypes.data_as(ct.POINTER(ct.c_float))

            sleep(self.sleep_time.get())  # Added extra sleep for updating issue
            err = self.dll.saGetSweep_32f(self.deviceHandle, minarr, maxarr)
            self.check_for_error(err, 'saGetSweep_32f')
            data += datamin

        return data / Navg

    def _get_power_at_freq(self) -> float:
        """
        Returns the maximum power in a window of 250 kHz
        around the specified  frequency with Resolution bandwidth set to 1 kHz.
        The integration window is specified by the VideoBandWidth (set by vbw)
        """
        original_span = self.span()
        original_rbw = self.rbw()
        needs_reset = False
        if not (original_span == 0.25e6 and original_rbw == 1e3):
            needs_reset = True
            self.span(0.25e6)
            self.rbw(1e3)
        if not self._parameters_synced:
            # call configure to update both
            # the parameters on the device and the
            # setpoints and units
            self.configure()
        data = self._get_sweep_data()
        max_power = np.max(data)
        if needs_reset:
            self.span(original_span)
            self.rbw(original_rbw)
            self.configure()
        sleep(2*self.sleep_time.get())
        return max_power

    @staticmethod
    def check_for_error(err: int, source: str, extrainfo: str=None) -> None:
        if err != saStatus.saNoError:
            err_str = saStatus(err).name
            if err > 0:
                msg = (f'During call of {source} the following'
                       f'Warning: {err_str} was raised')
                if extrainfo is not None:
                    msg = msg + f'\n Extra info: {extrainfo}'
                log.warning(msg)
            else:
                msg = (f'During call of {source} the following Error: '
                       f'{err_str} was raised')
                if extrainfo is not None:
                    msg = msg + f'\n Extra info: {extrainfo}'
                raise IOError(msg)
        else:
            msg = 'Call to {source} was successful'
            if extrainfo is not None:
                msg = msg + f'\n Extra info: {extrainfo}'
            log.info(msg)

    def get_idn(self) -> Dict[str, Optional[str]]:
        output: Dict[str, Optional[str]] = {}
        output['vendor'] = 'Signal Hound'
        output['model'] = self._get_device_type()
        serialnumber = ct.c_int32()
        err = self.dll.saGetSerialNumber(self.deviceHandle,
                                         ct.pointer(serialnumber))
        self.check_for_error(err, 'saGetSerialNumber')
        output['serial'] = str(serialnumber.value)
        fw_version = (ct.c_char*17)()
        # the manual says that this must be at least 16 char
        # but not clear if that includes a termination zero so
        # make it 17 just in case
        err = self.dll.saGetFirmwareString(self.deviceHandle, fw_version)
        self.check_for_error(err, 'saGetFirmwareString')
        output['firmware'] = fw_version.value.decode('ascii')
        return output


class Constants:
    """
    These constants are defined in sa_api.h as part of the the Signal Hound
    SDK
    """
    SA_MAX_DEVICES = 8

    saDeviceTypeNone = 0
    saDeviceTypeSA44 = 1
    saDeviceTypeSA44B = 2
    saDeviceTypeSA124A = 3
    saDeviceTypeSA124B = 4

    sa44_MIN_FREQ = 1.0
    sa124_MIN_FREQ = 100.0e3
    sa44_MAX_FREQ = 4.4e9
    sa124_MAX_FREQ = 13.0e9
    sa_MIN_SPAN = 1.0
    sa_MAX_REF = 20
    sa_MAX_ATTEN = 3
    sa_MAX_GAIN = 2
    sa_MIN_RBW = 0.1
    sa_MAX_RBW = 6.0e6
    sa_MIN_RT_RBW = 100.0
    sa_MAX_RT_RBW = 10000.0
    sa_MIN_IQ_BANDWIDTH = 100.0
    sa_MAX_IQ_DECIMATION = 128

    sa_IQ_SAMPLE_RATE = 486111.111

    sa_IDLE = -1
    sa_SWEEPING = 0x0
    sa_REAL_TIME = 0x1
    sa_IQ = 0x2
    sa_AUDIO = 0x3
    sa_TG_SWEEP = 0x4

    sa_MIN_MAX = 0x0
    sa_AVERAGE = 0x1

    sa_LOG_SCALE = 0x0
    sa_LIN_SCALE = 0x1
    sa_LOG_FULL_SCALE = 0x2
    sa_LIN_FULL_SCALE = 0x3

    sa_AUTO_ATTEN = -1
    sa_AUTO_GAIN = -1

    sa_LOG_UNITS = 0x0
    sa_VOLT_UNITS = 0x1
    sa_POWER_UNITS = 0x2
    sa_BYPASS = 0x3

    sa_AUDIO_AM = 0x0
    sa_AUDIO_FM = 0x1
    sa_AUDIO_USB = 0x2
    sa_AUDIO_LSB = 0x3
    sa_AUDIO_CW = 0x4

    TG_THRU_0DB = 0x1
    TG_THRU_20DB = 0x2

    sa_REF_UNUSED = 0
    sa_REF_INTERNAL_OUT = 1
    sa_REF_EXTERNAL_IN = 2


class saStatus(IntEnum):
    saUnknownErr = -666
    saFrequencyRangeErr = 99
    saInvalidDetectorErr = -95
    saInvalidScaleErr = -94
    saBandwidthErr = -91
    saExternalReferenceNotFound = -89
    # Device specific errors
    saOvenColdErr = -20
    # Data errors
    saInternetErr = -12
    saUSBCommErr = -11
    # General configuration errors
    saTrackingGeneratorNotFound = -10
    saDeviceNotIdleErr = -9
    saDeviceNotFoundErr = -8
    saInvalidModeErr = -7
    saNotConfiguredErr = -6
    saDeviceNotConfiguredErr = -6 # Added because key error raised
    saTooManyDevicesErr = -5
    saInvalidParameterErr = -4
    saDeviceNotOpenErr = -3
    saInvalidDeviceErr = -2
    saNullPtrErr = -1
    # No error
    saNoError = 0
    # Warnings
    saNoCorrections = 1
    saCompressionWarning = 2
    saParameterClamped = 3
    saBandwidthClamped = 4<|MERGE_RESOLUTION|>--- conflicted
+++ resolved
@@ -148,11 +148,7 @@
                                "for 'SignalHound_USB_SA124B'")
         if not self.instrument._trace_updated:
             raise RuntimeError('trace not updated, run configure to update')
-<<<<<<< HEAD
-        data = self.instrument._get_averaged_sweep_data()
-=======
-        data = self._instrument._get_sweep_data()
->>>>>>> 1479997a
+        data = self.instrument._get_sweep_data()
         sleep(2*self.instrument.sleep_time.get())
         return data
 
