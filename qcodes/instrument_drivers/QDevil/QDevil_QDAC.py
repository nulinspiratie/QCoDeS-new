--- conflicted
+++ resolved
@@ -13,21 +13,10 @@
 import pyvisa as visa
 from pyvisa.resources.serial import SerialInstrument
 
-<<<<<<< HEAD
-from qcodes.instrument.channel import (
-    ChannelList,
-    InstrumentChannel,
-    MultiChannelInstrumentParameter,
-)
-from qcodes.instrument.parameter import ParamRawDataType
-from qcodes.instrument.visa import VisaInstrument
-from qcodes.utils import validators as vals
 from qcodes.utils.delaykeyboardinterrupt import DelayedKeyboardInterrupt
-=======
 from qcodes import validators as vals
 from qcodes.instrument import ChannelList, InstrumentChannel, VisaInstrument
 from qcodes.parameters import MultiChannelInstrumentParameter, ParamRawDataType
->>>>>>> 06cd4d81
 
 LOG = logging.getLogger(__name__)
 
