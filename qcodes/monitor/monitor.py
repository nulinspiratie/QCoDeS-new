#! /usr/bin/env python
# vim:fenc=utf-8
#
# Copyright © 2017 unga <giulioungaretti@me.com>
#
# Distributed under terms of the MIT license.
"""
Monitor a set of parameters in a background thread
stream output over websocket

To start monitor, run this file, or if qcodes is installed as a module:

``% python -m qcodes.monitor.monitor``

Add parameters to monitor in your measurement by creating a new monitor with a
list of parameters to monitor:

``monitor = qcodes.Monitor(param1, param2, param3, ...)``
"""


import asyncio
import json
import logging
import os
import socketserver
import time
import webbrowser
from asyncio import CancelledError
from collections import defaultdict
from contextlib import suppress
from threading import Event, Thread
from typing import (
    TYPE_CHECKING,
    Any,
    Awaitable,
    Callable,
    Dict,
    Optional,
    Sequence,
    Union,
    List
)

import websockets

try:
    from websockets.legacy.server import serve
except ImportError:
    # fallback for websockets < 9
    # for the same reason we only support typechecking with websockets 9
    from websockets import serve  # type:ignore[attr-defined,no-redef]

if TYPE_CHECKING:
    from websockets.legacy.server import WebSocketServerProtocol, WebSocketServer

from qcodes.instrument.parameter import Parameter

WEBSOCKET_PORT = 5678
SERVER_PORT = 3000

log = logging.getLogger(__name__)


def _get_metadata(
    *parameters: Parameter,
    use_root_instrument: bool = True,
    parameters_metadata: Dict[Union[Parameter, str], dict]
) -> Dict[str, Any]:
    """
    Return a dictionary that contains the parameter metadata grouped by the
    instrument it belongs to.
    """
    metadata_timestamp = time.time()
    # group metadata by instrument
    metas: Dict[Any, Any] = defaultdict(list)

    # Ensure each element of parameters_metadata is a dict and not something else like a DotDict
    parameters_metadata = {key: dict(val) for key, val in parameters_metadata.items()}

    for parameter in parameters:
        # Get potential parameter metadata describing how to process parameter
        if parameter in parameters_metadata:
            parameter_metadata = parameters_metadata[parameter]
        elif parameter.name in parameters_metadata:
            parameter_metadata = parameters_metadata[parameter.name]
        elif parameter.full_name in parameters_metadata:
            parameter_metadata = parameters_metadata[parameter.full_name]
        else:
            parameter_metadata = {}

        # Get the latest value from the parameter,
        # respecting the max_val_age parameter
        meta: Dict[str, Optional[Union[float, str]]] = {}
        value = parameter.get_latest()

        # Apply a modifier if provided by metadata
        if 'modifier' in parameter_metadata:
            value = parameter_metadata['modifier'](value)
        if 'scale' in parameter_metadata:
            value = value * parameter_metadata['scale']

        # Format value, usually to a string unless specified in parameter_metadata['formatter']
        formatter = parameter_metadata.get('formatter', '{}')
        meta["value"] = formatter.format(value)

        timestamp = parameter.get_latest.get_timestamp()
        if timestamp is not None:
            meta["ts"] = timestamp.timestamp()
        else:
            meta["ts"] = None
        meta["name"] = parameter_metadata.get('name') or parameter.label or parameter.name
        meta["unit"] = parameter_metadata.get('unit') or parameter.unit

        # find the base instrument that this parameter belongs to
        if use_root_instrument:
            baseinst = parameter.root_instrument
        else:
            baseinst = parameter.instrument

        if 'group' in parameter_metadata:
            metas[parameter_metadata['group']].append(meta)
        elif baseinst is not None:
            metas[str(parameter.root_instrument)].append(meta)
        else:
            metas["Unbound Parameter"].append(meta)

    # Create list of parameters, grouped by instrument
    parameters_out = []
    for instrument in metas:
        temp = {"instrument": instrument, "parameters": metas[instrument]}
        parameters_out.append(temp)

    state = {"ts": metadata_timestamp, "parameters": parameters_out}
    return state


def _handler(
    parameters: Sequence[Parameter],
    interval: float,
    use_root_instrument: bool = True,
<<<<<<< HEAD
    parameters_metadata: Dict[Union[Parameter, str], dict]
=======
    parameters_metadata: Dict[Union[Parameter, str], dict] = {}
>>>>>>> 32aac385
) -> Callable[["WebSocketServerProtocol", str], Awaitable[None]]:
    """
    Return the websockets server handler.
    """
    async def server_func(websocket: "WebSocketServerProtocol", _: str) -> None:
        """
        Create a websockets handler that sends parameter values to a listener
        every "interval" seconds.
        """
        while True:
            try:
                # Update the parameter values
                try:
                    meta = _get_metadata(
                        *parameters,
                        use_root_instrument=use_root_instrument,
                        parameters_metadata=parameters_metadata
                    )
                except ValueError:
                    log.exception("Error getting parameters")
                    break
                log.debug("sending.. to %r", websocket)
                await websocket.send(json.dumps(meta))
                # Wait for interval seconds and then send again
                await asyncio.sleep(interval)
            except (CancelledError, websockets.exceptions.ConnectionClosed):
                log.debug("Got CancelledError or ConnectionClosed",
                          exc_info=True)
                break
        log.debug("Closing websockets connection")

    return server_func


class Monitor(Thread):
    """
    QCodes Monitor - WebSockets server to monitor qcodes parameters.
    """
    running = None

    def __init__(
        self,
        *parameters: Parameter,
        interval: float = 1,
        use_root_instrument: bool = True,
        parameters_metadata: Optional[Dict[Union[Parameter, str], dict]] = None,
        daemon: bool = True
    ):
        """
        Monitor qcodes parameters.

        Args:
            *parameters: Parameters to monitor.
            interval: How often one wants to refresh the values.
            use_root_instrument: Defines if parameters are grouped according to
                                parameter.root_instrument or parameter.instrument
        """
        super().__init__(daemon=daemon)

        # Check that all values are valid parameters
        for parameter in parameters:
            if not isinstance(parameter, Parameter):
                raise TypeError(f"We can only monitor QCodes "
                                f"Parameters, not {type(parameter)}")

        self.loop: Optional[asyncio.AbstractEventLoop] = None
        self.server: Optional["WebSocketServer"] = None
        self._parameters = parameters
        self._parameters_metadata = parameters_metadata
        self.loop_is_closed = Event()
        self.server_is_started = Event()
        self.handler = _handler(
            parameters,
            interval=interval,
            use_root_instrument=use_root_instrument,
            parameters_metadata=parameters_metadata or {}
        )

        log.debug("Start monitoring thread")
        if Monitor.running:
            # stop the old server
            log.debug("Stopping and restarting server")
            Monitor.running.stop()
        self.start()

        # Wait until the loop is running
        self.server_is_started.wait(timeout=5)
        if not self.server_is_started.is_set():
            raise RuntimeError("Failed to start server")
        Monitor.running = self

    def run(self) -> None:
        """
        Start the event loop and run forever.
        """
        log.debug("Running Websocket server")
        self.loop = asyncio.new_event_loop()
        asyncio.set_event_loop(self.loop)
        try:
            server_start = serve(self.handler, '127.0.0.1',
                                            WEBSOCKET_PORT, close_timeout=1)
            self.server = self.loop.run_until_complete(server_start)
            self.server_is_started.set()
            self.loop.run_forever()
        except OSError:
            # The code above may throw an OSError
            # if the socket cannot be bound
            log.exception("Server could not be started")
        finally:
            log.debug("loop stopped")
            log.debug("Pending tasks at close: %r",
                      asyncio.all_tasks(self.loop))
            self.loop.close()
            log.debug("loop closed")
            self.loop_is_closed.set()

    def update_all(self) -> None:
        """
        Update all parameters in the monitor.
        """
        for parameter in self._parameters:
            # call get if it can be called without arguments
            with suppress(TypeError):
                parameter.get()

    def stop(self) -> None:
        """
        Shutdown the server, close the event loop and join the thread.
        Setting active Monitor to ``None``.
        """
        self.join()
        Monitor.running = None

    async def __stop_server(self) -> None:
        log.debug("asking server %r to close", self.server)
        if self.server is not None:
            self.server.close()
        log.debug("waiting for server to close")
        if self.loop is not None and self.server is not None:
            await self.loop.create_task(self.server.wait_closed())
        log.debug("stopping loop")
        if self.loop is not None:
            log.debug("Pending tasks at stop: %r",
                      asyncio.all_tasks(self.loop))
            self.loop.stop()

    def join(self, timeout: Optional[float] = None) -> None:
        """
        Overwrite ``Thread.join`` to make sure server is stopped before
        joining avoiding a potential deadlock.
        """
        log.debug("Shutting down server")
        if not self.is_alive():
            # we run this check before trying to run to prevent a cryptic
            # error message
            log.debug("monitor is dead")
            return
        try:
            if self.loop is not None:
                asyncio.run_coroutine_threadsafe(self.__stop_server(),
                                                 self.loop)
        except RuntimeError:
            # the above may throw a runtime error if the loop is already
            # stopped in which case there is nothing more to do
            log.exception("Could not close loop")
        self.loop_is_closed.wait(timeout=5)
        if not self.loop_is_closed.is_set():
            raise RuntimeError("Failed to join loop")
        log.debug("Loop reported closed")
        super().join(timeout=timeout)
        log.debug("Monitor Thread has joined")

    @staticmethod
    def show() -> None:
        """
        Overwrite this method to show/raise your monitor GUI
        F.ex.

        ::

            import webbrowser
            url = "localhost:3000"
            # Open URL in new window, raising the window if possible.
            webbrowser.open_new(url)

        """
        webbrowser.open(f"http://localhost:{SERVER_PORT}")


def main() -> None:
    import http.server

    # If this file is run, create a simple webserver that serves a simple
    # website that can be used to view monitored parameters.
    static_dir = os.path.join(os.path.dirname(__file__), "dist")
    os.chdir(static_dir)
    try:
        log.info("Starting HTTP Server at http://localhost:%i", SERVER_PORT)
        with socketserver.TCPServer(("", SERVER_PORT),
                                    http.server.SimpleHTTPRequestHandler) as httpd:
            log.debug("serving directory %s", static_dir)
            webbrowser.open(f"http://localhost:{SERVER_PORT}")
            httpd.serve_forever()
    except KeyboardInterrupt:
        log.info("Shutting Down HTTP Server")


if __name__ == "__main__":
    main()<|MERGE_RESOLUTION|>--- conflicted
+++ resolved
@@ -139,11 +139,7 @@
     parameters: Sequence[Parameter],
     interval: float,
     use_root_instrument: bool = True,
-<<<<<<< HEAD
-    parameters_metadata: Dict[Union[Parameter, str], dict]
-=======
     parameters_metadata: Dict[Union[Parameter, str], dict] = {}
->>>>>>> 32aac385
 ) -> Callable[["WebSocketServerProtocol", str], Awaitable[None]]:
     """
     Return the websockets server handler.
