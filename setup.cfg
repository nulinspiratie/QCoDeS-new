[metadata]
name = qcodes
maintainer = QCoDeS Core Developers
maintainer_email = qcodes-support@microsoft.com
description = Python-based data acquisition framework developed by the Copenhagen / Delft / Sydney / Microsoft quantum computing consortium
long_description = file: README.rst
long_description_content_type = text/x-rst
url = https://github.com/QCoDeS/Qcodes
classifiers =
    Development Status :: 3 - Alpha
    Intended Audience :: Science/Research
    License :: OSI Approved :: MIT License
    Programming Language :: Python :: 3 :: Only
    Programming Language :: Python :: 3.7
    Programming Language :: Python :: 3.8
    Programming Language :: Python :: 3.9
    Programming Language :: Python :: 3.10
    Topic :: Scientific/Engineering
license = MIT
project_urls =
    Documentation = https://qcodes.github.io/Qcodes/
    Source = https://github.com/qcodes/qcodes
    Tracker = https://github.com/QCoDeS/Qcodes/issues
    Changelog = https://qcodes.github.io/Qcodes/changes/index.html

[options]
zip_safe = False
packages = find:
python_requires = >=3.7
install_requires =
   numpy>=1.17.0
   pyvisa>=1.11.0, <1.12.0
   h5py>=2.10.0
   websockets>=7.0
   jsonschema>=3.0.0
   ruamel.yaml>=0.16.0,!=0.16.6
   wrapt>=1.10.4
   pandas>=1.0.0
   xarray>=0.18.0
   tabulate>=0.8.0
   tqdm>=4.32.2
   opencensus>=0.7.10, <0.9.0
   opencensus-ext-azure>=1.0.4, <2.0.0
   matplotlib>=3.3.0
   requirements-parser>=0.2.0
   importlib-metadata>=1.0.0,<5.0.0; python_version < '3.8'
   typing_extensions>=3.7.4
   packaging>=20.0
   ipywidgets>=7.5.0
   broadbean>=0.9.1
   uncertainties>=3.1.4
   h5netcdf>=0.8.0
   setuptools>=48

[options.package_data]
qcodes =
    monitor/dist/*
    monitor/dist/js/*
    monitor/dist/css/*
    configuration/*.json
    instrument/sims/*.yaml
    tests/dataset/fixtures/2018-01-17/*/*
    tests/delegate/data/*.yml
    tests/drivers/auxiliary_files/*
    py.typed
    dist/schemas/*
    dist/tests/station/*

[options.extras_require]
QtPlot = pyqtgraph>=0.11.0
Slack = slack-sdk>=3.4.2
ZurichInstruments = zhinst-qcodes>=0.1.1
test =
    pytest>=6.0.0
    PyVisa-sim>=0.4.0
    hypothesis>=5.49.0
    pytest-xdist>=2.0.0
    deepdiff>=5.0.2
    pytest-mock>=3.0.0
    pytest-rerunfailures>=5.0.0
    lxml>=4.3.0
    types_requests>=0.1.8
    types-setuptools>=57.0.0
    types-tabulate>=0.1.0
    Sphinx>=4.1.2

[options.entry_points]
console_scripts =
    qcodes-monitor = qcodes.monitor.monitor:main

<<<<<<< HEAD
[tool:pytest]
testpaths = "qcodes/tests"

junit_family = legacy

addopts =
    -n auto
    --dist=loadfile

markers = serial

;warnings triggered by xarray and hdf5netcdf using deprecated apis
filterwarnings =
    ignore:The distutils package is deprecated and slated for removal in Python 3.12:DeprecationWarning
    ignore:distutils Version classes are deprecated:DeprecationWarning
    ignore:SelectableGroups dict interface is deprecated:DeprecationWarning
=======
[mypy]
strict_optional = True
disallow_untyped_decorators = True
disallow_any_generics = False
ignore_missing_imports = True
show_column_numbers = True
warn_unused_ignores = True
warn_unused_configs = True
warn_redundant_casts = True
no_implicit_optional = True
plugins = numpy.typing.mypy_plugin

[mypy-qcodes._version]
ignore_errors = True

[mypy-qcodes.*]
disallow_untyped_defs = True

[mypy-qcodes.actions.*]
disallow_untyped_defs = False

[mypy-qcodes.data.*]
disallow_untyped_defs = False

[mypy-qcodes.instrument.mockers.ami430]
disallow_untyped_defs = False

[mypy-qcodes.instrument_drivers.Harvard.*]
disallow_untyped_defs = False

[mypy-qcodes.instrument_drivers.Keysight.keysightb1500.message_builder.*]
disallow_untyped_defs = False

[mypy-qcodes.instrument_drivers.oxford.mercuryiPS]
disallow_untyped_defs = False

[mypy-qcodes.instrument_drivers.test]
disallow_untyped_defs = False

[mypy-qcodes.instrument_drivers.ZI.*]
disallow_untyped_defs = False

[mypy-qcodes.loops]
disallow_untyped_defs = False

[mypy-qcodes.math_utils.*]
disallow_untyped_defs = False

[mypy-qcodes.measure]
disallow_untyped_defs = False

[mypy-qcodes.plots.*]
disallow_untyped_defs = False

[mypy-qcodes.tests.*]
disallow_untyped_defs = False

[mypy-qcodes.utils.command]
disallow_untyped_defs = False

[mypy-qcodes.utils.magic]
disallow_untyped_defs = False

[mypy-qcodes.utils.metadata]
disallow_untyped_defs = False

[mypy-qcodes.utils.slack]
disallow_untyped_defs = False
>>>>>>> 2bd3727f

[versioneer]
VCS = git
style = pep440
versionfile_source = qcodes/_version.py
versionfile_build = qcodes/_version.py
tag_prefix = v
parentdir_prefix = qcodes-


[coverage:run]
omit =
    qcodes/__init__.py
    */__init__.py
    qcodes/_version.py
    qcodes/tests/*
    qcodes/instrument_drivers/test.py<|MERGE_RESOLUTION|>--- conflicted
+++ resolved
@@ -88,94 +88,6 @@
 console_scripts =
     qcodes-monitor = qcodes.monitor.monitor:main
 
-<<<<<<< HEAD
-[tool:pytest]
-testpaths = "qcodes/tests"
-
-junit_family = legacy
-
-addopts =
-    -n auto
-    --dist=loadfile
-
-markers = serial
-
-;warnings triggered by xarray and hdf5netcdf using deprecated apis
-filterwarnings =
-    ignore:The distutils package is deprecated and slated for removal in Python 3.12:DeprecationWarning
-    ignore:distutils Version classes are deprecated:DeprecationWarning
-    ignore:SelectableGroups dict interface is deprecated:DeprecationWarning
-=======
-[mypy]
-strict_optional = True
-disallow_untyped_decorators = True
-disallow_any_generics = False
-ignore_missing_imports = True
-show_column_numbers = True
-warn_unused_ignores = True
-warn_unused_configs = True
-warn_redundant_casts = True
-no_implicit_optional = True
-plugins = numpy.typing.mypy_plugin
-
-[mypy-qcodes._version]
-ignore_errors = True
-
-[mypy-qcodes.*]
-disallow_untyped_defs = True
-
-[mypy-qcodes.actions.*]
-disallow_untyped_defs = False
-
-[mypy-qcodes.data.*]
-disallow_untyped_defs = False
-
-[mypy-qcodes.instrument.mockers.ami430]
-disallow_untyped_defs = False
-
-[mypy-qcodes.instrument_drivers.Harvard.*]
-disallow_untyped_defs = False
-
-[mypy-qcodes.instrument_drivers.Keysight.keysightb1500.message_builder.*]
-disallow_untyped_defs = False
-
-[mypy-qcodes.instrument_drivers.oxford.mercuryiPS]
-disallow_untyped_defs = False
-
-[mypy-qcodes.instrument_drivers.test]
-disallow_untyped_defs = False
-
-[mypy-qcodes.instrument_drivers.ZI.*]
-disallow_untyped_defs = False
-
-[mypy-qcodes.loops]
-disallow_untyped_defs = False
-
-[mypy-qcodes.math_utils.*]
-disallow_untyped_defs = False
-
-[mypy-qcodes.measure]
-disallow_untyped_defs = False
-
-[mypy-qcodes.plots.*]
-disallow_untyped_defs = False
-
-[mypy-qcodes.tests.*]
-disallow_untyped_defs = False
-
-[mypy-qcodes.utils.command]
-disallow_untyped_defs = False
-
-[mypy-qcodes.utils.magic]
-disallow_untyped_defs = False
-
-[mypy-qcodes.utils.metadata]
-disallow_untyped_defs = False
-
-[mypy-qcodes.utils.slack]
-disallow_untyped_defs = False
->>>>>>> 2bd3727f
-
 [versioneer]
 VCS = git
 style = pep440
@@ -184,7 +96,6 @@
 tag_prefix = v
 parentdir_prefix = qcodes-
 
-
 [coverage:run]
 omit =
     qcodes/__init__.py
