from setuptools import setup, find_packages
from distutils.version import StrictVersion
from importlib import import_module
import re


def get_version(verbose=1):
    """ Extract version information from source code """

    try:
        with open('qcodes/version.py', 'r') as f:
            ln = f.readline()
            # print(ln)
            m = re.search('.* ''(.*)''', ln)
            version = (m.group(1)).strip('\'')
    except Exception as E:
        print(E)
        version = 'none'
    if verbose:
        print('get_version: %s' % version)
    return version


def readme():
    with open('README.rst') as f:
        return f.read()


extras = {
    'MatPlot': ('matplotlib', '2.2.3'),
    'QtPlot': ('pyqtgraph', '0.10.0'),
    'coverage tests': ('coverage', '4.0'),
    'Slack': ('slacker', '0.9.42')
}
extras_require = {k: '>='.join(v) for k, v in extras.items()}

setup(name='qcodes',
      version=get_version(),
      use_2to3=False,

      maintainer='Jens H Nielsen',
      maintainer_email='Jens.Nielsen@microsoft.com',
      description='Python-based data acquisition framework developed by the '
                  'Copenhagen / Delft / Sydney / Microsoft quantum computing '
                  'consortium',
      long_description=readme(),
      url='https://github.com/QCoDeS/Qcodes',
      classifiers=[
          'Development Status :: 3 - Alpha',
          'Intended Audience :: Science/Research',
          'Programming Language :: Python :: 3 :: Only',
          'Programming Language :: Python :: 3.6',
          'Topic :: Scientific/Engineering'
      ],
      license='MIT',
      # if we want to install without tests:
      # packages=find_packages(exclude=["*.tests", "tests"]),
      packages=find_packages(),
      package_data={'qcodes': ['monitor/dist/*', 'monitor/dist/js/*',
                               'monitor/dist/css/*', 'config/*.json',
                               'instrument/sims/*.yaml',
                               'tests/dataset/fixtures/2018-01-17/*/*']},
      install_requires=[
          'numpy>=1.10',
          'pyvisa>=1.9.1',
          'h5py>=2.6',
          'websockets>=3.2',
          'jsonschema',
          'pyzmq',
          'wrapt',
<<<<<<< HEAD
          'pandas'
=======
          'tqdm'
>>>>>>> 9c61748f
      ],

      test_suite='qcodes.tests',
      extras_require=extras_require,

      # I think the only part of qcodes that would care about zip_safe
      # is utils.helpers.reload_code; users of a zip-installed package
      # shouldn't be needing to do this anyway, but we should test first.
      zip_safe=False)

version_template = '''
*****
***** package {0} must be at least version {1}.
***** Please upgrade it (pip install -U {0} or conda install {0})
***** in order to use {2}
*****
'''

missing_template = '''
*****
***** package {0} not found
***** Please install it (pip install {0} or conda install {0})
***** in order to use {1}
*****
'''

valueerror_template = '''
*****
***** package {0} version not understood
***** Please make sure the installed version ({1})
***** is compatible with the minimum required version ({2})
***** in order to use {3}
*****
'''

othererror_template = '''
*****
***** could not import package {0}. Please try importing it from 
***** the commandline to diagnose the issue.
*****
'''

# now test the versions of extras
for extra, (module_name, min_version) in extras.items():
    try:
        module = import_module(module_name)
        if StrictVersion(module.__version__) < StrictVersion(min_version):
            print(version_template.format(module_name, min_version, extra))
    except ImportError:
        print(missing_template.format(module_name, extra))
    except ValueError:
        print(valueerror_template.format(
            module_name, module.__version__, min_version, extra))
    except:
        print(othererror_template.format(module_name))<|MERGE_RESOLUTION|>--- conflicted
+++ resolved
@@ -68,11 +68,8 @@
           'jsonschema',
           'pyzmq',
           'wrapt',
-<<<<<<< HEAD
           'pandas'
-=======
           'tqdm'
->>>>>>> 9c61748f
       ],
 
       test_suite='qcodes.tests',
